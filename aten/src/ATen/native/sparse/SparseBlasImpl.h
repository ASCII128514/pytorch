#pragma once

#include <ATen/Tensor.h>
#include <ATen/core/Scalar.h>

namespace at {
namespace native {
namespace sparse {
namespace impl {
namespace cpu {

void addmv_out_sparse_csr(
    const Tensor& mat,
    const Tensor& vec,
    const Scalar& beta,
    const Scalar& alpha,
    const Tensor& result);

void add_out_sparse_csr(
    const Tensor& mat1,
    const Tensor& mat2,
    const Scalar& alpha,
    const Tensor& result);

<<<<<<< HEAD
=======
void triangular_solve_out_sparse_csr(
    const Tensor& A,
    const Tensor& B,
    const Tensor& X,
    bool upper,
    bool transpose,
    bool unitriangular);

>>>>>>> e6c435bf
} // namespace cpu
} // namespace impl
} // namespace sparse
} // namespace native
} // namespace at<|MERGE_RESOLUTION|>--- conflicted
+++ resolved
@@ -22,8 +22,6 @@
     const Scalar& alpha,
     const Tensor& result);
 
-<<<<<<< HEAD
-=======
 void triangular_solve_out_sparse_csr(
     const Tensor& A,
     const Tensor& B,
@@ -32,7 +30,6 @@
     bool transpose,
     bool unitriangular);
 
->>>>>>> e6c435bf
 } // namespace cpu
 } // namespace impl
 } // namespace sparse
