import math
from typing import List, Optional, Sequence, Tuple, Union

import torch
import torch._prims_common as utils
from torch import Tensor
from torch._decomp import (
    _add_op_to_registry,
    _convert_out_params,
    global_decomposition_table,
    meta_table,
)
from torch._ops import OpOverload
from torch._prims import _elementwise_meta, ELEMENTWISE_PRIM_TYPE_PROMOTION_KIND
from torch._prims_common import (
    corresponding_complex_dtype,
    corresponding_real_dtype,
    elementwise_dtypes,
    ELEMENTWISE_TYPE_PROMOTION_KIND,
    IntLike,
    make_contiguous_strides_for,
    TensorLike,
)
from torch._prims_common.linalg import (
    _linalg_broadcast_batch_dims,
    _linalg_broadcast_batch_dims_name,
    checkFloatingOrComplex,
    checkInputsSolver,
    checkIsMatrix,
    linearSolveCheckInputs,
    squareCheckInputs,
)

from torch._prims_common.wrappers import (
    _maybe_resize_out,
    _resize_output_check,
    _safe_copy_out,
    out_wrapper,
)
from torch._refs import _broadcast_shapes

from torch.utils._pytree import tree_map


aten = torch.ops.aten

_meta_lib_dont_use_me_use_register_meta = torch.library.Library("aten", "IMPL", "Meta")


def register_meta(op):
    def wrapper(fn):
        fn = _convert_out_params(fn)

        def register(op):
            _add_op_to_registry(meta_table, op, fn)

        tree_map(register, op)
        return fn

    return wrapper


def toRealValueType(dtype):
    from_complex = {
        torch.complex32: torch.half,
        torch.cfloat: torch.float,
        torch.cdouble: torch.double,
    }
    return from_complex.get(dtype, dtype)


def check_inplace_broadcast(self_shape, *args_shape):
    broadcasted_shape = tuple(_broadcast_shapes(self_shape, *args_shape))
    torch._check(
        broadcasted_shape == self_shape,
        lambda: f"output with shape {self_shape} doesn't match the broadcast shape {broadcasted_shape}",
    )


@register_meta([aten.take.default, aten.take.out])
@out_wrapper()
def meta_take(self, index):
    # Type and device checks
    torch._check(
        index.dtype == torch.long,
        lambda: f"take(): Expected a long tensor for index, but got {index.dtype}",
    )
    # Index checks
    torch._check_index(
        not (self.numel() == 0 and index.numel() != 0),
        lambda: "take(): tried to take from an empty tensor",
    )
    return self.new_empty(index.shape)


@register_meta([aten.linalg_cross.default, aten.linalg_cross.out])
@out_wrapper()
def linalg_cross(self, other, *, dim=-1):
    x_d = self.ndim
    y_d = other.ndim
    torch._check(
        x_d == y_d,
        lambda: "linalg.cross: inputs must have the same number of dimensions.",
    )
    torch._check(
        self.size(dim) == 3 and other.size(dim) == 3,
        lambda: (
            f"linalg.cross: inputs dimension {dim} must have length 3. "
            f"Got {self.size(dim)} and {other.size(dim)}"
        ),
    )
    out_shape = _broadcast_shapes(self.shape, other.shape)
    return self.new_empty(out_shape)


@register_meta(
    [aten.cummax.default, aten.cummax.out, aten.cummin.default, aten.cummin.out]
)
@out_wrapper("values", "indices")
def cummaxmin(self, dim):
    values = torch.empty(self.shape, device=self.device, dtype=self.dtype)
    indices = torch.empty(self.shape, device=self.device, dtype=torch.int64)
    if self.numel() != 0 and self.ndim != 0:
        # Checks that dim is within bounds
        maybe_wrap_dim(dim, self.ndim)
    return values, indices


@register_meta([aten.logcumsumexp.default, aten.logcumsumexp.out])
@out_wrapper()
def logcumsumexp(self, dim):
    # Checks that dim is within bounds
    maybe_wrap_dim(dim, self.ndim)
    return torch.empty_like(self).contiguous()


@register_meta([aten._fft_c2c.default, aten._fft_c2c.out])
@out_wrapper()
def meta_fft_c2c(self, dim, normalization, forward):
    assert self.dtype.is_complex
    return self.new_empty(self.size())


@register_meta([aten._fft_r2c.default, aten._fft_r2c.out])
@out_wrapper()
def meta_fft_r2c(self, dim, normalization, onesided):
    assert self.dtype.is_floating_point
    output_sizes = list(self.size())

    if onesided:
        last_dim = dim[-1]
        last_dim_halfsize = (output_sizes[last_dim] // 2) + 1
        output_sizes[last_dim] = last_dim_halfsize

    return self.new_empty(
        output_sizes, dtype=utils.corresponding_complex_dtype(self.dtype)
    )


@register_meta(aten.randperm.generator_out)
def meta_randperm(n, *, generator=None, out):
    assert out.ndim == 1 and out.size(0) == n
    return out


@register_meta(aten.randperm.default)
def meta_randperm_default(
    n, *, dtype=torch.long, layout=None, device=None, pin_memory=None
):
    return torch.empty(
        n, dtype=dtype, layout=layout, device=device, pin_memory=pin_memory
    )


@register_meta(aten.randint.default)
def meta_randint(
    high, size, *, dtype=torch.long, layout=None, device=None, pin_memory=None
):
    return torch.empty(
        size, dtype=dtype, layout=layout, device=device, pin_memory=pin_memory
    )


@register_meta(aten.randint.low)
def meta_randint_low(
    low,
    high,
    size,
    *,
    dtype=torch.long,
    layout=None,
    device=None,
    pin_memory=None,
):
    return torch.empty(
        size, dtype=dtype, layout=layout, device=device, pin_memory=pin_memory
    )


@register_meta(aten.rand.default)
def meta_rand_default(size, *, dtype=None, layout=None, device=None, pin_memory=None):
    return torch.empty(
        size, dtype=dtype, layout=layout, device=device, pin_memory=pin_memory
    )


@register_meta([aten._fft_c2r.default, aten._fft_c2r.out])
@out_wrapper()
def meta_fft_c2r(self, dim, normalization, lastdim):
    assert self.dtype.is_complex
    output_sizes = list(self.size())
    output_sizes[dim[-1]] = lastdim
    return self.new_empty(output_sizes, dtype=toRealValueType(self.dtype))


@register_meta(aten.copy_.default)
def meta_copy_(self, src, non_blocking=False):
    return self


def inferUnsqueezeGeometry(tensor, dim):
    result_sizes = list(tensor.size())
    result_strides = list(tensor.stride())
    new_stride = 1 if dim >= tensor.dim() else result_sizes[dim] * result_strides[dim]
    result_sizes.insert(dim, 1)
    result_strides.insert(dim, new_stride)
    return result_sizes, result_strides


@register_meta(aten.unsqueeze_.default)
def meta_unsqueeze_(self, dim):
    dim = maybe_wrap_dim(dim, self.dim() + 1)
    g_sizes, g_strides = inferUnsqueezeGeometry(self, dim)
    self.as_strided_(g_sizes, g_strides)
    return self


# Implementations below are taken from https://github.com/albanD/subclass_zoo/blob/main/python_meta_tensor.py
@register_meta(aten.index_select.default)
def meta_index_select(self, dim, index):
    result_size = list(self.size())
    if self.dim() > 0:
        result_size[dim] = index.numel()
    return self.new_empty(result_size)


@register_meta(aten.index_select.out)
def meta_index_select_out(self, dim, index, out):
    torch._resize_output_(out, self.size(), self.device)
    return out.copy_(torch.index_select(self, dim, index))


@register_meta([aten.max.default, aten.max.unary_out])
@out_wrapper()
def meta_max(self):
    return self.new_empty(())


@register_meta(aten.max.dim)
def meta_max_dim(self, dim, keepdim=False):
    dim = utils.reduction_dims(self.shape, (dim,))
    output_shape = _compute_reduction_shape(self, dim, keepdim)
    return (
        self.new_empty(output_shape),
        self.new_empty(output_shape, dtype=torch.long),
    )


@register_meta([aten.min.default, aten.min.unary_out])
@out_wrapper()
def meta_min(self):
    return self.new_empty(())


@register_meta(aten.min.dim)
def meta_min_dim(self, dim, keepdim=False):
    dim = utils.reduction_dims(self.shape, (dim,))
    output_shape = _compute_reduction_shape(self, dim, keepdim)
    return (
        self.new_empty(output_shape),
        self.new_empty(output_shape, dtype=torch.long),
    )


@register_meta(aten.angle.default)
def meta_angle(self):
    if self.is_complex():
        result_dtype = corresponding_real_dtype(self.dtype)
    else:
        _, result_dtype = elementwise_dtypes(
            self,
            type_promotion_kind=ELEMENTWISE_TYPE_PROMOTION_KIND.INT_TO_FLOAT,
        )
    return torch.empty_like(self, dtype=result_dtype)


@register_meta(aten.angle.out)
def meta_angle_out(self, out):
    torch._resize_output_(out, self.size(), self.device)
    return out.copy_(torch.angle(self))


@register_meta(aten._assert_async.default)
def assert_async(val):
    return


@register_meta(aten._assert_async.msg)
def assert_async_meta(val, assert_msg):
    return


<<<<<<< HEAD
=======
# From aten/src/ATen/native/LinearAlgebraUtils.h
def squareCheckInputs(self: Tensor, f_name: str):
    assert (
        self.dim() >= 2
    ), f"{f_name}: The input tensor must have at least 2 dimensions."
    assert self.size(-1) == self.size(
        -2
    ), f"{f_name}: A must be batches of square matrices, but they are {self.size(-2)} by {self.size(-1)} matrices"


# Validates input shapes and devices
# for linear solve methods (solve, cholesky_solve, lu_solve, triangular_solve)
# From aten/src/ATen/native/LinearAlgebraUtils.h
def linearSolveCheckInputs(
    self: Tensor,
    A: Tensor,
    name: str,
):
    torch._check(
        self.device == A.device,
        lambda: (
            f"Expected b and A to be on the same device, but found b on "
            f"{self.device} and A on {A.device} instead."
        ),
    )

    torch._check(
        self.dtype == A.dtype,
        lambda: (
            f"Expected b and A to have the same dtype, but found b of type "
            f"{self.dtype} and A of type {A.dtype} instead."
        ),
    )

    torch._check(
        A.size(-1) == A.size(-2),
        lambda: (
            f"A must be batches of square matrices, "
            f"but they are {A.size(-2)} by {A.size(-1)} matrices"
        ),
    )

    torch._check(
        A.size(-1) == self.size(-2),
        lambda: (
            f"Incompatible matrix sizes for {name}: each A "
            f"matrix is {A.size(-1)} by {A.size(-1)}"
            f" but each b matrix is {self.size(-2)} by {self.size(-1)}"
        ),
    )


# From aten/src/ATen/native/LinearAlgebraUtils.h
def checkFloatingOrComplex(
    t: Tensor, f_name: str, allow_low_precision_dtypes: bool = True
):
    dtype = t.dtype
    torch._check(
        t.is_floating_point() or t.is_complex(),
        lambda: f"{f_name}: Expected a floating point or complex tensor as input. Got {dtype}",
    )
    if allow_low_precision_dtypes:
        torch._check(
            dtype in (torch.float, torch.double, torch.cfloat, torch.cdouble),
            lambda: f"{f_name}: Low precision dtypes not supported. Got {dtype}",
        )


# From aten/src/ATen/native/LinearAlgebraUtils.h
def checkIsMatrix(A: Tensor, f_name: str, arg_name: str = "A"):
    torch._check(
        A.dim() >= 2,
        lambda: f"{f_name}: The input tensor {arg_name} must have at least 2 dimensions.",
    )


def checkInputsSolver(
    A: Tensor,
    B: Tensor,
    left: bool,
    f_name: str,
):
    squareCheckInputs(A, f_name)
    checkIsMatrix(B, f_name)
    torch._check(
        A.size(-2) == B.size(-2) if left else A.size(-1) == B.size(-1),
        lambda: (
            f"{f_name}: Incompatible shapes of A and B for the equation "
            f"{'AX = B' if left else 'XA = B'}"
            f" ({A.size(-2)}x{A.size(-1)} and {B.size(-2)}x{B.size(-1)})"
        ),
    )


>>>>>>> 77dd8c5f
def checkSameDevice(
    fn_name: str, result: Tensor, input: Tensor, result_name: str = "result"
):
    torch._check(
        result.device == input.device,
        lambda: (
            f"{fn_name}: Expected {result_name} and input tensors to be on the same device, but got "
            f"{result_name} on {result.device} and input on {input.device}"
        ),
    )


def checkUplo(UPLO: str):
    UPLO_uppercase = UPLO.upper()
    torch._check(
        len(UPLO) == 1 and (UPLO_uppercase == "U" or UPLO_uppercase == "L"),
        lambda: f"Expected UPLO argument to be 'L' or 'U', but got {UPLO}",
    )


@register_meta([aten._linalg_eigh.default, aten._linalg_eigh.eigenvalues])
@out_wrapper("eigenvalues", "eigenvectors")
def meta__linalg_eigh(
    A: Tensor,
    UPLO: str = "L",
    compute_v: bool = True,
):
    squareCheckInputs(A, "linalg.eigh")
    checkUplo(UPLO)

    shape = list(A.shape)
    if compute_v:
        vecs = A.new_empty(shape)
        vecs.as_strided_(shape, make_contiguous_strides_for(shape, row_major=False))
    else:
        vecs = A.new_empty([0])

    shape.pop()
    vals = A.new_empty(shape, dtype=toRealValueType(A.dtype))

    return vals, vecs


# From aten/src/ATen/native/BatchLinearAlgebra.cpp
@register_meta(aten.linalg_cholesky_ex.default)
def linalg_cholesky_ex(A: Tensor, upper: bool = False, check_errors: bool = False):
    squareCheckInputs(A, "linalg.cholesky")
    checkFloatingOrComplex(A, "linalg.cholesky")

    A_shape = A.shape
    ndim = len(A_shape)

    # L
    L_strides = make_contiguous_strides_for(A_shape, False)
    L = A.new_empty(A_shape)
    L.as_strided_(A_shape, L_strides)

    # infos
    infos = A.new_empty(A_shape[0 : ndim - 2], dtype=torch.int32)
    return L, infos


@register_meta(
    [aten.linalg_householder_product.default, aten.linalg_householder_product.out]
)
@out_wrapper()
def linalg_householder_product(input: Tensor, tau: Tensor) -> Tensor:
    torch._check(
        input.ndim >= 2,
        lambda: "torch.linalg.householder_product: input must have at least 2 dimensions.",
    )
    torch._check(
        input.size(-2) >= input.size(-1),
        lambda: "torch.linalg.householder_product: input.shape[-2] must be greater than or equal to input.shape[-1]",
    )
    torch._check(
        input.size(-1) >= tau.size(-1),
        lambda: "torch.linalg.householder_product: input.shape[-1] must be greater than or equal to tau.shape[-1]",
    )

    torch._check(
        input.ndim - tau.ndim == 1,
        lambda: (
            f"torch.linalg.householder_product: Expected tau to have one dimension less than input, "
            f"but got tau.ndim equal to {tau.ndim} and input.ndim is equal to {input.ndim}"
        ),
    )
    if input.ndim > 2:
        expected_batch_tau_shape = input.shape[:-2]
        actual_batch_tau_shape = tau.shape[:-1]
        torch._check(
            actual_batch_tau_shape == expected_batch_tau_shape,
            lambda: (
                f"torch.linalg.householder_product: Expected batch dimensions of tau to be "
                f"equal to input.shape[:-2], but got {actual_batch_tau_shape}"
            ),
        )

    torch._check(
        tau.dtype == input.dtype,
        lambda: (
            f"torch.linalg.householder_product: tau dtype {tau.dtype}"
            f" does not match input dtype {input.dtype}"
        ),
    )
    checkSameDevice("torch.linalg.householder_product", tau, input, "tau")

    return torch.empty_strided(
        size=input.shape,
        stride=make_contiguous_strides_for(input.shape, row_major=False),
        dtype=input.dtype,
        device=input.device,
    )


# From aten/src/ATen/native/BatchLinearAlgebra.cpp
@register_meta(aten.linalg_inv_ex.default)
def linalg_inv_ex_meta(A: Tensor, check_errors: bool = False):
    squareCheckInputs(A, "linalg.inv_ex")
    checkFloatingOrComplex(A, "linalg.inv_ex", allow_low_precision_dtypes=False)

    L = A.new_empty(A.shape)
    L.as_strided_(A.shape, make_contiguous_strides_for(A.shape, row_major=False))

    infos = A.new_empty(A.shape[:-2], dtype=torch.int32)
    return L, infos


@register_meta([aten.linalg_ldl_factor_ex.default, aten.linalg_ldl_factor_ex.out])
@out_wrapper("LD", "pivots", "info")
def linalg_ldl_factor_ex_meta(
    self: Tensor,
    *,
    hermitian: bool = False,
    check_errors: bool = False,
) -> Tuple[Tensor, Tensor, Tensor]:
    squareCheckInputs(self, "torch.linalg.ldl_factor_ex")
    checkFloatingOrComplex(self, "torch.linalg.ldl_factor_ex")
    LD = torch.empty_strided(
        size=self.shape,
        stride=make_contiguous_strides_for(self.shape, row_major=False),
        dtype=self.dtype,
        device=self.device,
    )
    pivots = self.new_empty(self.shape[:-1], dtype=torch.int)
    info = self.new_empty(self.shape[:-2], dtype=torch.int)
    return LD, pivots, info


@register_meta([aten.linalg_ldl_solve.default, aten.linalg_ldl_solve.out])
@out_wrapper()
def linalg_ldl_solve_meta(
    LD: Tensor, pivots: Tensor, B: Tensor, *, hermitian: bool = False
) -> Tensor:
    squareCheckInputs(LD, "torch.linalg.ldl_solve")
    checkFloatingOrComplex(LD, "torch.linalg.ldl_solve")
    linearSolveCheckInputs(B, LD, "torch.linalg.ldl_solve")
    torch._check(
        B.ndim >= 2,
        lambda: (
            f"torch.linalg.ldl_solve: Expected B to have at least 2 dimensions, "
            f"but it has {B.ndim} dimensions instead"
        ),
    )
    expected_pivots_shape = LD.shape[:-1]
    torch._check(
        expected_pivots_shape == pivots.shape,
        lambda: (
            f"torch.linalg.ldl_solve: Expected LD.shape[:-1] and pivots.shape to be the same, "
            f"but got pivots with shape {pivots.shape} instead"
        ),
    )
    torch._check(
        utils.is_integer_dtype(pivots.dtype),
        lambda: f"torch.linalg.ldl_solve: Expected pivots to be integers. Got {pivots.dtype}",
    )
    torch._check(
        LD.dtype == B.dtype,
        lambda: f"torch.linalg.ldl_solve: LD dtype {LD.dtype} does not match b dtype {B.dtype}",
    )
    B_broadcast_size, _ = _linalg_broadcast_batch_dims(B, LD)
    return torch.empty_strided(
        size=B_broadcast_size,
        stride=make_contiguous_strides_for(B_broadcast_size, row_major=False),
        dtype=B.dtype,
        device=B.device,
    )


@register_meta([aten.linalg_lu.default, aten.linalg_lu.out])
@out_wrapper("P", "L", "U")
def linalg_lu_meta(A: Tensor, *, pivot: bool = True) -> Tuple[Tensor, Tensor, Tensor]:
    torch._check(
        A.ndim >= 2,
        lambda: f"linalg.lu: Expected tensor with 2 or more dimensions. Got size: {A.shape} instead",
    )

    sizes = list(A.shape)
    m = sizes[-2]
    n = sizes[-1]
    k = min(m, n)

    sizes[-1] = m
    if pivot:
        P = A.new_empty(sizes)
    else:
        P = A.new_empty([0])

    sizes[-1] = k
    L = A.new_empty(sizes)

    sizes[-2] = k
    sizes[-1] = n
    U = A.new_empty(sizes)
    return P, L, U


@register_meta([aten.linalg_lu_factor_ex.default, aten.linalg_lu_factor_ex.out])
@out_wrapper("LU", "pivots", "info")
def linalg_lu_factor_ex_meta(
    A: Tensor, *, pivot: bool = True, check_errors: bool = False
) -> Tuple[Tensor, Tensor, Tensor]:
    torch._check(
        A.ndim >= 2,
        lambda: f"torch.lu_factor: Expected tensor with 2 or more dimensions. Got size: {A.shape} instead",
    )

    sizes = list(A.shape)
    m = sizes[-2]
    n = sizes[-1]

    LU = torch.empty_strided(
        size=sizes,
        stride=make_contiguous_strides_for(sizes, row_major=False),
        dtype=A.dtype,
        device=A.device,
    )

    # Sets sizes to the size of pivots
    sizes.pop()
    sizes[-1] = min(m, n)
    pivots = A.new_empty(sizes, dtype=torch.int)

    # Sets sizes to the size of info
    sizes.pop()
    info = A.new_empty(sizes, dtype=torch.int)

    return LU, pivots, info


@register_meta([aten.linalg_lu_solve.default, aten.linalg_lu_solve.out])
@out_wrapper()
def linalg_lu_solve_meta(
    LU: Tensor,
    pivots: Tensor,
    B: Tensor,
    *,
    left: bool = True,
    adjoint: bool = False,
) -> Tensor:
    # dtype
    checkFloatingOrComplex(LU, "torch.linalg.lu_solve")
    torch._check(
        LU.dtype == B.dtype,
        lambda: (
            f"linalg.lu_solve: Expected LU and B to have the same dtype, "
            f"but found LU of type {LU.dtype} and B of type {B.dtype} instead"
        ),
    )
    torch._check(
        pivots.dtype == torch.int,
        lambda: "linalg.lu_solve: pivots should be a Tensor of scalar type torch.int32",
    )

    # matrix shapes
    squareCheckInputs(LU, "torch.linalg.lu_solve")
    checkInputsSolver(LU, B, left, "linalg.lu_solve")
    torch._check(
        LU.size(-1) == pivots.size(-1),
        lambda: "linalg.lu_solve: Number of pivots per batch should be same as the dimension of the matrix",
    )

    # batches
    torch._check(
        LU.shape[:-1] == pivots.shape,
        lambda: (
            f"linalg.lu_solve: Expected LU.shape[:-1] and pivots.shape to be the same, "
            f"but got pivots with shape {pivots.shape} instead"
        ),
    )

    B_broadcast_size, _ = _linalg_broadcast_batch_dims(B, LU)

    result = torch.empty_strided(
        size=B_broadcast_size,
        stride=make_contiguous_strides_for(B_broadcast_size, row_major=not left),
        dtype=B.dtype,
        device=B.device,
    )

    if result.numel() != 0 and not left:
        if result.is_complex():
            result = result.conj()

    return result


# parse the "mode" param in linalg_qr: return a tuple of bools (compute_q, reduced)
def _parse_qr_mode(mode: str) -> Tuple[bool, bool]:
    if mode == "reduced":
        compute_q = True
        reduced = True
    elif mode == "complete":
        compute_q = True
        reduced = False
    elif mode == "r":
        compute_q = False
        reduced = True  # this is actually irrelevant in this mode
    else:
        torch._check(
            False,
            lambda: (
                f"qr received unrecognized mode '{mode}' "
                f"but expected one of 'reduced' (default), 'r', or 'complete'"
            ),
        )
    return compute_q, reduced


@register_meta([aten.linalg_qr.default, aten.linalg_qr.out])
@out_wrapper("Q", "R")
def linalg_qr_meta(
    A: Tensor,
    mode: str = "reduced",
) -> Tuple[Tensor, Tensor]:
    checkIsMatrix(A, "linalg.qr")
    checkFloatingOrComplex(A, "linalg.qr")

    compute_q, reduced_mode = _parse_qr_mode(mode)

    m = A.shape[-2]
    n = A.shape[-1]
    k = min(m, n)

    if compute_q:
        Q_shape = list(A.shape)
        Q_shape[-1] = k if reduced_mode else m
        Q = A.new_empty(Q_shape)
        Q.as_strided_(Q_shape, make_contiguous_strides_for(Q_shape, row_major=False))
    else:
        Q = A.new_empty([0])

    # For readability
    R_shape = list(A.shape)
    R_shape[-2] = k if reduced_mode or not compute_q else m
    R = A.new_empty(R_shape)
    R.as_strided_(R_shape, make_contiguous_strides_for(R_shape, row_major=False))
    return Q, R


# From aten/src/ATen/native/BatchLinearAlgebra.cpp
# NOTE: matching defaults in aten/src/ATen/native/native_functions.yaml
@register_meta(aten._linalg_svd.default)
def _linalg_svd_meta(
    A: Tensor,
    full_matrices: bool = False,
    compute_uv: bool = True,
    driver: str = None,
):
    checkIsMatrix(A, "linalg.svd")
    checkFloatingOrComplex(A, "linalg.svd")

    batch_dims = list(A.shape[:-2])
    m = A.shape[-2]
    n = A.shape[-1]
    k = min(m, n)

    if compute_uv:
        U_shape = batch_dims + [m, m if full_matrices else k]
        U = A.new_empty(U_shape)
        U.as_strided_(U_shape, make_contiguous_strides_for(U_shape, row_major=False))

        V_shape = batch_dims + [n if full_matrices else k, n]
        V = A.new_empty(V_shape)
        # NB: This checks for CUDA since there is no way to check for cuSolver.
        # Also, this might not work correctly on CPU when fake_device is not
        # available as device_hint just defaults to CUDA in that case. See
        # _linalg_svd meta in core.
        is_cuda = device_hint(A) == "cuda"
        V.as_strided_(V_shape, make_contiguous_strides_for(V_shape, row_major=is_cuda))
    else:
        # doesn't matter
        U = A.new_empty([0])
        V = A.new_empty([0])

    # S is always real, even when A is complex.
    S = A.new_empty(batch_dims + [k], dtype=toRealValueType(A.dtype))
    return U, S, V


@register_meta([aten.linalg_solve_triangular.default, aten.linalg_solve_triangular.out])
def linalg_solve_triangular_meta(
    A: Tensor,
    B: Tensor,
    *,
    upper: bool,
    left: bool = True,
    unitriangular: bool = False,
    out: Tensor = None,
) -> Tensor:
    if out is None:
        out = A.new_empty([0])
    assert isinstance(out, TensorLike)
    checkInputsSolver(A, B, left, "linalg.solve_triangular")
    B_, A_ = _linalg_broadcast_batch_dims_name(B, A, None)
    avoid_copy_A = A_.transpose(-2, -1).is_contiguous() and A_.is_conj()
    if avoid_copy_A:
        out = _maybe_resize_out(out, B_.shape)
    else:
        # reimplementation of resize_output with result F-contig
        if _resize_output_check(out, B_.shape):
            out.resize_(B_.transpose(-2, -1).shape)
            out.transpose_(-2, -1)
    return out  # type: ignore[return-value]


# From aten/src/ATen/native/LinearAlgebra.cpp
@register_meta(aten._linalg_det.default)
def _linalg_det_meta(A):
    squareCheckInputs(A, "linalg.det")
    checkFloatingOrComplex(A, "linalg.det")

    det = A.new_empty(A.shape[:-2])

    LU = A.new_empty(A.shape)
    LU.as_strided_(A.shape, make_contiguous_strides_for(A.shape, row_major=False))

    pivots = A.new_empty(A.shape[:-1], dtype=torch.int32)
    return det, LU, pivots


# From aten/src/ATen/native/ReflectionPad.cpp
@register_meta(
    [
        aten.reflection_pad2d_backward.default,
        aten.replication_pad2d_backward.default,
    ]
)
def meta_pad2d_backward(grad_output, self, padding):
    dim_w = 2
    dim_h = 1
    dim_plane = 0
    nbatch = 1

    self_shape = self.shape
    if self.dim() == 4:
        nbatch = self_shape[0]
        dim_w += 1
        dim_h += 1
        dim_plane += 1

    pad_l = padding[0]
    pad_r = padding[1]
    pad_t = padding[2]
    pad_b = padding[3]

    nplane = self_shape[dim_plane]
    input_h = self_shape[dim_h]
    input_w = self_shape[dim_w]
    output_h = input_h + pad_t + pad_b
    output_w = input_w + pad_l + pad_r

    torch._check(
        output_w == grad_output.shape[dim_w],
        lambda: f"gradOutput width unexpected. Expected: {output_w}, Got: {grad_output.shape[dim_w]}",
    )
    torch._check(
        output_h == grad_output.shape[dim_h],
        lambda: f"gradOutput height unexpected. Expected: {output_h}, Got: {grad_output.shape[dim_h]}",
    )
    return self.new_empty(self.shape)


@register_meta(aten.reflection_pad2d.default)
def meta_pad2d(self, padding):
    valid_dims = self.size(1) != 0 and self.size(2) != 0
    torch._check(
        (self.ndim == 3 and valid_dims)
        or (self.ndim == 4 and valid_dims and self.size(3) != 0),
        lambda: f"3D or 4D (batch mode) tensor expected for input, but got: {self}",
    )
    if self.ndim == 4:
        nbatch, nplane, input_h, input_w = self.shape
    else:
        nbatch = 1
        nplane, input_h, input_w = self.shape

    pad_l, pad_r, pad_t, pad_b = padding

    output_h = input_h + pad_t + pad_b
    output_w = input_w + pad_l + pad_r

    if self.ndim == 3:
        return self.new_empty((nplane, output_h, output_w))
    else:
        return self.new_empty((nbatch, nplane, output_h, output_w))


@register_meta([aten.baddbmm.default, aten.baddbmm.out])
@out_wrapper()
def meta_baddbmm(self, batch1, batch2, *, beta=1, alpha=1):
    dim1 = batch1.size(0)
    dim2 = batch1.size(1)
    dim3 = batch2.size(2)
    self = self.expand((dim1, dim2, dim3))
    torch._check(batch1.dim() == 3, lambda: "batch1 must be a 3D tensor")
    torch._check(batch2.dim() == 3, lambda: "batch2 must be a 3D tensor")
    batch1_sizes = batch1.shape
    batch2_sizes = batch2.shape
    bs = batch1_sizes[0]
    contraction_size = batch1_sizes[2]
    torch._check(
        batch2_sizes[0] == bs and batch2_sizes[1] == contraction_size,
        lambda: (
            f"Expected size for first two dimensions of batch2 tensor to be: "
            f"[{bs}, {contraction_size}] but got: [{batch2_sizes[0]}, {batch2_sizes[1]}]."
        ),
    )
    return self.new_empty(self.size())


@register_meta([aten.bernoulli.default, aten.bernoulli.out])
@out_wrapper()
def meta_bernoulli(self, *, generator=None):
    # https://github.com/pytorch/pytorch/issues/88612
    return torch.empty_like(self).contiguous()


@register_meta(aten.bernoulli_.float)
def meta_bernoulli_(self, p=0.5, generator=None):
    return self


@register_meta(aten.bernoulli.p)
def meta_bernoulli_p(self, p=0.5, generator=None):
    # https://github.com/pytorch/pytorch/issues/88612
    return torch.empty_like(self).contiguous()


@register_meta(aten._fused_moving_avg_obs_fq_helper.default)
def meta__fused_moving_avg_obs_fq_helper(
    self,
    observer_on,
    fake_quant_on,
    running_min,
    running_max,
    scale,
    zero_point,
    averaging_const,
    quant_min,
    quant_max,
    ch_axis,
    per_row_fake_quant=False,
    symmetric_quant=False,
):
    torch._check(
        ch_axis < self.dim(),
        lambda: "Error in fused_moving_avg_obs_fake_quant_cpu: ch_axis must be < self.dim()",
    )
    mask = torch.empty_like(self, dtype=torch.bool)
    return (torch.empty_like(self), mask)


def dot_check(self, other):
    torch._check(
        self.dim() == 1 and other.dim() == 1,
        lambda: f"1D tensors expected, but got {self.dim()}D and {other.dim()}D tensors",
    )


@register_meta(aten.dot.default)
def meta_dot(self, tensor):
    dot_check(self, tensor)
    return self.new_empty(())


@register_meta([aten.mm.default])
def meta_mm(a, b):
    torch._check(a.dim() == 2, lambda: "a must be 2D")
    torch._check(b.dim() == 2, lambda: "b must be 2D")
    N, M1 = a.shape
    M2, P = b.shape
    torch._check(
        M1 == M2,
        lambda: f"a and b must have same reduction dim, but got [{N}, {M1}] X [{M2}, {P}].",
    )
    return a.new_empty(N, P)


def _compute_reduction_shape(self, dims, keepdim):
    if keepdim:
        return tuple(self.shape[i] if i not in dims else 1 for i in range(self.ndim))

    return utils.compute_reduction_output_shape(self.shape, dims)


# FakeTensors (meta tensors with a device) will report device as meta
# when running meta kernels. Here, access the "fake device" of FakeTensor if it
# exists so meta kernels which have diverge per device will be more
# accurate when run with FakeTensors
def device_hint(tensor) -> "str":
    if isinstance(tensor, torch._subclasses.FakeTensor):
        return tensor.fake_device.type
    else:
        return "cuda"  # default to cuda


def calc_conv_nd_return_shape(
    input_tensor: torch.Tensor,
    weight: torch.Tensor,
    stride: Union[List[int], int],
    padding: Union[List[int], int],
    dilation: Union[List[int], int],
    is_transposed: bool,
    groups: int,
    output_padding: Optional[Union[List[int], int]] = None,
):
    def _formula(ln: int, p: int, d: int, k: int, s: int) -> int:
        """
        Formula to apply to calculate the length of some dimension of the output

        See: https://pytorch.org/docs/stable/generated/torch.nn.Conv2d.html

        Args:
            ln: length of the dimension
            p: padding in that dim
            d: dilation in that dim
            k: kernel size in that dim
            s: stride in that dim
        Returns:
            The output length
        """
        return (ln + 2 * p - d * (k - 1) - 1) // s + 1

    def _formula_transposed(ln: int, p: int, d: int, k: int, s: int, op: int) -> int:
        """
        Formula to apply to calculate the length of some dimension of the output
        if transposed convolution is used.
        See: https://pytorch.org/docs/stable/generated/torch.nn.ConvTranspose2d.html

        Args:
            ln: length of the dimension
            p: padding in that dim
            d: dilation in that dim
            k: kernel size in that dim
            s: stride in that dim
            op: output padding in that dim

        Returns:
            The output length
        """
        return (ln - 1) * s - 2 * p + d * (k - 1) + op + 1

    kernel_size = weight.shape[2:]
    dims = input_tensor.shape[2:]
    if is_transposed:
        out_channels = groups * weight.shape[1]
    else:
        out_channels = weight.shape[0]
        if weight.shape[1] * groups != input_tensor.shape[1]:
            raise RuntimeError("Invalid channel dimensions")

    ret_shape = [input_tensor.shape[0], out_channels]
    if isinstance(stride, IntLike):
        stride = [stride] * len(dims)
    elif len(stride) == 1:
        stride = [stride[0]] * len(dims)

    if isinstance(padding, IntLike):
        padding = [padding] * len(dims)
    elif len(padding) == 1:
        padding = [padding[0]] * len(dims)

    if isinstance(dilation, IntLike):
        dilation = [dilation] * len(dims)
    elif len(dilation) == 1:
        dilation = [dilation[0]] * len(dims)

    output_padding_list: Optional[List[int]] = None
    if output_padding:
        if isinstance(output_padding, IntLike):
            output_padding_list = [output_padding] * len(dims)
        elif len(output_padding) == 1:
            output_padding_list = [output_padding[0]] * len(dims)
        else:
            output_padding_list = output_padding

    for i in range(len(dims)):
        # If output_padding is present, we are dealing with a transposed convolution
        if output_padding_list:
            ret_shape.append(
                _formula_transposed(
                    dims[i],
                    padding[i],
                    dilation[i],
                    kernel_size[i],
                    stride[i],
                    output_padding_list[i],
                )
            )
        else:
            ret_shape.append(
                _formula(dims[i], padding[i], dilation[i], kernel_size[i], stride[i])
            )

    return ret_shape


def is_channels_last(ten):
    return torch._prims_common.suggest_memory_format(ten) == torch.channels_last


@register_meta(aten.convolution.default)
def meta_conv(
    input_tensor: torch.Tensor,
    weight: torch.Tensor,
    bias: torch.Tensor,
    stride: List[int],
    padding: List[int],
    dilation: List[int],
    is_transposed: bool,
    output_padding: List[int],
    groups: int,
):
    def pick_memory_format():
        if device_hint(input_tensor) == "cuda":
            if is_channels_last(input_tensor) or is_channels_last(weight):
                return torch.channels_last
        else:
            if is_channels_last(input_tensor):
                return torch.channels_last
        if input_tensor.is_contiguous(memory_format=torch.contiguous_format):
            return torch.contiguous_format
        elif input_tensor.is_contiguous(memory_format=torch.preserve_format):
            return torch.preserve_format

    shape_out = calc_conv_nd_return_shape(
        input_tensor,
        weight,
        stride,
        padding,
        dilation,
        is_transposed,
        groups,
        output_padding if is_transposed else None,
    )

    out = input_tensor.new_empty(shape_out)
    out = out.to(memory_format=pick_memory_format())  # type: ignore[call-overload]
    return out


if torch._C.has_mkldnn:
    _meta_lib_dont_use_me_use_register_meta_for_mkldnn = torch.library.Library(
        "mkldnn", "IMPL", "Meta"
    )

    @register_meta(torch.ops.mkldnn._convolution_pointwise.default)
    def meta_mkldnn_convolution_default(
        input_tensor,
        weight,
        bias,
        padding,
        stride,
        dilation,
        groups,
        attr,
        scalars,
        algorithm,
    ):
        shape_out = calc_conv_nd_return_shape(
            input_tensor, weight, stride, padding, dilation, False, groups, []
        )
        out = input_tensor.new_empty(shape_out)
        out_memory_format = torch.channels_last
        out = out.to(memory_format=out_memory_format)  # type: ignore[call-overload]
        return out

    @register_meta(torch.ops.mkldnn._linear_pointwise.default)
    def meta_linear_pointwise_default(
        input_tensor, weight, bias, attr, scalars, algorithm
    ):
        return input_tensor.new_empty((*input_tensor.shape[:-1], weight.shape[0]))

    if torch._C.has_mkl:
        _meta_lib_dont_use_me_use_register_meta_for_mkl = torch.library.Library(
            "mkl", "IMPL", "Meta"
        )

        @register_meta(torch.ops.mkl._mkl_linear)
        def meta_mkl_linear(
            input_tensor,
            packed_weight,
            orig_weight,
            bias,
            batch_size,
        ):
            return input_tensor.new_empty(
                (*input_tensor.shape[:-1], orig_weight.shape[0])
            )


# from check_dim_size() in aten/src/ATen/TensorUtils.cpp.
def check_dim_size(tensor, dim, dim_size, size):
    torch._check(
        tensor.dim() == dim and tensor.shape[dim_size] == size,
        lambda: f"Expected a tensor of dimension {dim} and tensor.size[{dim_size}] == {size}, "
        + f"but got : dimension {tensor.dim()} and tensor.size[{dim_size}] = {tensor.shape[dim_size]}",
    )


@register_meta(aten.avg_pool2d.default)
def meta_avg_pool2d(
    input,
    kernel_size,
    stride=(),
    padding=(0,),
    ceil_mode=False,
    count_include_pad=True,
    divisor_override=None,
):
    def unpack(name, val):
        torch._check(
            len(val) in [1, 2],
            lambda: f"avg_pool2d: {name} must either be a single int, or a tuple of two ints",
        )
        H = val[0]
        W = H if len(val) == 1 else val[1]
        return H, W

    kH, kW = unpack("kernel_size", kernel_size)
    torch._check(
        len(stride) in [0, 1, 2],
        lambda: "avg_pool2d: stride must either be omitted, a single int, or a tuple of two ints",
    )
    if len(stride) == 0:
        dH, dW = kH, kW
    elif len(stride) == 1:
        dH, dW = stride[0], stride[0]
    else:
        dH, dW = unpack("stride", stride)

    padH, padW = unpack("padding", padding)

    torch._check(
        divisor_override is None or divisor_override != 0,
        lambda: "divisor must be not zero",
    )

    nbatch = input.size(-4) if input.dim() == 4 else 1
    nInputPlane = input.size(-3)
    inputHeight = input.size(-2)
    inputWidth = input.size(-1)

    outputHeight = pooling_output_shape(inputHeight, kH, padH, dH, 1, ceil_mode)
    outputWidth = pooling_output_shape(inputWidth, kW, padW, dW, 1, ceil_mode)

    memory_format = utils.suggest_memory_format(input)
    pool2d_shape_check(
        input,
        kH,
        kW,
        dH,
        dW,
        padH,
        padW,
        1,
        1,
        nInputPlane,
        inputHeight,
        inputWidth,
        outputHeight,
        outputWidth,
        memory_format,
    )

    if input.dim() == 3:
        size = [nInputPlane, outputHeight, outputWidth]
    else:
        size = [nbatch, nInputPlane, outputHeight, outputWidth]
    return torch.empty(
        size,
        dtype=input.dtype,
        device=input.device,
        memory_format=memory_format,
    )


# from avg_pool2d_backward_shape_check() in aten/src/ATen/native/Pool.h.
def avg_pool2d_backward_shape_check(
    input,
    gradOutput,
    nbatch,
    kH,
    kW,
    dH,
    dW,
    padH,
    padW,
    nInputPlane,
    inputHeight,
    inputWidth,
    outputHeight,
    outputWidth,
    mem_format,
):
    pool2d_shape_check(
        input,
        kH,
        kW,
        dH,
        dW,
        padH,
        padW,
        1,
        1,
        nInputPlane,
        inputHeight,
        inputWidth,
        outputHeight,
        outputWidth,
        mem_format,
    )

    ndim = input.dim()
    nOutputPlane = nInputPlane

    check_dim_size(gradOutput, ndim, ndim - 3, nOutputPlane)
    check_dim_size(gradOutput, ndim, ndim - 2, outputHeight)
    check_dim_size(gradOutput, ndim, ndim - 1, outputWidth)


# Don't override the C++ registration.
@register_meta(aten.avg_pool2d_backward.default)
def meta_avg_pool2d_backward(
    gradOutput_,
    input,
    kernel_size,
    stride,
    padding,
    ceil_mode,
    count_include_pad,
    divisor_override,
):
    # From aten/src/ATen/native/AveragePool2d.cpp structured kernel meta func.
    torch._check(
        len(kernel_size) == 1 or len(kernel_size) == 2,
        lambda: "avg_pool2d: kernel_size must either be a single int, or a tuple of two ints",
    )
    kH = kernel_size[0]
    kW = kH if len(kernel_size) == 1 else kernel_size[1]
    torch._check(
        len(stride) == 0 or len(stride) == 1 or len(stride) == 2,
        lambda: "avg_pool2d: stride must either be omitted, a single int, or a tuple of two ints",
    )
    dH = kH if len(stride) == 0 else stride[0]
    dW = kW if len(stride) == 0 else dH if len(stride) == 1 else stride[1]
    torch._check(
        len(padding) == 1 or len(padding) == 2,
        lambda: "avg_pool2d: padding must either be a single int, or a tuple of two ints",
    )
    padH = padding[0]
    padW = padH if len(padding) == 1 else padding[1]

    torch._check(
        divisor_override is None or divisor_override != 0,
        lambda: "divisor must be not zero",
    )

    input_size = input.shape
    nbatch = input_size[-4] if input.dim() == 4 else 1
    nInputPlane = input_size[-3]
    inputHeight = input_size[-2]
    inputWidth = input_size[-1]

    outputHeight = pooling_output_shape(inputHeight, kH, padH, dH, 1, ceil_mode)
    outputWidth = pooling_output_shape(inputWidth, kW, padW, dW, 1, ceil_mode)

    mem_format = utils.suggest_memory_format(input)

    avg_pool2d_backward_shape_check(
        input,
        gradOutput_,
        nbatch,
        kH,
        kW,
        dH,
        dW,
        padH,
        padW,
        nInputPlane,
        inputHeight,
        inputWidth,
        outputHeight,
        outputWidth,
        mem_format,
    )

    return torch.empty(
        input_size,
        dtype=input.dtype,
        device=input.device,
        memory_format=mem_format,
    )


@register_meta(aten._adaptive_avg_pool2d.default)
def meta_adaptive_avg_pool2d(self, output_size):
    torch._check(
        self.ndim == 3 or self.ndim == 4,
        lambda: f"Expected 3D or 4D tensor, but got {self.shape}",
    )
    output_shape = self.shape[:-2] + tuple(output_size)
    memory_format = utils.suggest_memory_format(self)
    # need to set memory_format to preserve the memory format of the input
    # channel last input should have channel last output
    return torch.empty(
        output_shape,
        dtype=self.dtype,
        device=self.device,
        memory_format=memory_format,
    )


@register_meta(aten._adaptive_avg_pool3d.default)
def meta_adaptive_avg_pool3d(self, output_size):
    torch._check(
        self.ndim == 4 or self.ndim == 5,
        lambda: f"Expected 4D or 5D tensor, but got {self.shape}",
    )
    return self.new_empty(self.shape[:-3] + tuple(output_size))


@register_meta(aten._adaptive_avg_pool2d_backward.default)
def meta__adaptive_avg_pool2d_backward(grad_out, self):
    ndim = grad_out.ndim
    for i in range(1, ndim):
        torch._check(
            grad_out.size(i) > 0,
            lambda: f"adaptive_avg_pool2d_backward(): Expected grad_output to have non-zero \
                      size for non-batch dimensions, {grad_out.shape} with dimension {i} being empty",
        )
    torch._check(
        ndim == 3 or ndim == 4,
        lambda: f"adaptive_avg_pool2d_backward(): Expected 3D or 4D tensor, but got {self.shape}",
    )
    torch._check(
        self.dtype == grad_out.dtype,
        lambda: f"expected dtype {self.dtype} for `grad_output` but got dtype {grad_out.dtype}",
    )
    memory_format = torch.contiguous_format
    if is_channels_last(self):
        memory_format = torch.channels_last
    return self.new_empty(self.shape).to(memory_format=memory_format)


@register_meta(aten.repeat_interleave.Tensor)
def meta_repeat_interleave_Tensor(repeats, output_size=None):
    if output_size is None:
        raise RuntimeError("cannot repeat_interleave a meta tensor without output_size")
    return repeats.new_empty(output_size)


@register_meta([aten.complex.default, aten.complex.out])
@out_wrapper()
def meta_complex(real, imag):
    assert real.dtype.is_floating_point
    assert imag.dtype.is_floating_point
    out_shape = _broadcast_shapes(real.shape, imag.shape)
    return real.new_empty(out_shape, dtype=corresponding_complex_dtype(real.dtype))


@register_meta(aten.vdot.default)
def vdot(self, other):
    if not self.is_complex:
        return torch.dot(self, other)

    if self.is_conj():
        if other.is_conj():
            return torch.vdot(other.conj(), self.conj())
        else:
            return torch.dot(self.conj(), other)
    elif other.is_conj():
        return torch.dot(self, other.conj()).conj()

    dot_check(self, other)
    return self.new_empty(())


@register_meta([aten.nonzero_static.default, aten.nonzero_static.out])
def nonzero_static(self, *, size: int, fill_value: int = -1):
    return self.new_empty((size, self.dim()), dtype=torch.long)


@register_meta([aten.index.Tensor, aten._unsafe_index.Tensor])
def meta_index_Tensor(self, indices):
    torch._check(bool(indices), lambda: "at least one index must be provided")
    # aten::index is the internal advanced indexing implementation
    # checkIndexTensorTypes and expandTensors
    result: List[Optional[Tensor]] = []
    for i, index in enumerate(indices):
        if index is not None:
            torch._check(
                index.dtype in [torch.long, torch.int, torch.int8, torch.bool],
                lambda: "tensors used as indices must be long, int, byte or bool tensors",
            )
            if index.dtype in [torch.int8, torch.bool]:
                nonzero = index.nonzero()
                k = len(result)
                torch._check_index(
                    k + index.ndim <= self.ndim,
                    lambda: f"too many indices for tensor of dimension {self.ndim}",
                )
                for j in range(index.ndim):
                    torch._check_index(
                        index.shape[j] == self.shape[k + j],
                        lambda: f"The shape of the mask {index.shape} at index {i} "
                        f"does not match the shape of the indexed tensor {self.shape} at index {k + j}",
                    )
                    result.append(nonzero.select(1, j))
            else:
                result.append(index)
        else:
            result.append(index)
    indices = result
    torch._check(
        len(indices) <= self.ndim,
        lambda: f"too many indices for tensor of dimension {self.ndim} (got {len(indices)})",
    )
    # expand_outplace
    import torch._refs as refs  # avoid import cycle in mypy

    indices = list(refs._maybe_broadcast(*indices))
    # add missing null tensors
    while len(indices) < self.ndim:
        indices.append(None)

    # hasContiguousSubspace
    #   true if all non-null tensors are adjacent
    # See:
    # https://numpy.org/doc/stable/user/basics.indexing.html#combining-advanced-and-basic-indexing
    # https://stackoverflow.com/questions/53841497/why-does-numpy-mixed-basic-advanced-indexing-depend-on-slice-adjacency
    state = 0
    has_contiguous_subspace = False
    for index in indices:
        if state == 0:
            if index is not None:
                state = 1
        elif state == 1:
            if index is None:
                state = 2
        else:
            if index is not None:
                break
    else:
        has_contiguous_subspace = True

    # transposeToFront
    # This is the logic that causes the newly inserted dimensions to show up
    # at the beginning of the tensor, if they're not contiguous
    if not has_contiguous_subspace:
        dims = []
        transposed_indices = []
        for i, index in enumerate(indices):
            if index is not None:
                dims.append(i)
                transposed_indices.append(index)
        for i, index in enumerate(indices):
            if index is None:
                dims.append(i)
                transposed_indices.append(index)
        self = self.permute(dims)
        indices = transposed_indices

    # AdvancedIndex::AdvancedIndex
    # Now we can assume the indices have contiguous subspace
    # This is simplified from AdvancedIndex which goes to more effort
    # to put the input and indices in a form so that TensorIterator can
    # take them.  If we write a ref for this, probably that logic should
    # get implemented
    before_shape: List[int] = []
    after_shape: List[int] = []
    replacement_shape: List[int] = []
    for dim, index in enumerate(indices):
        if index is None:
            if replacement_shape:
                after_shape.append(self.shape[dim])
            else:
                before_shape.append(self.shape[dim])
        else:
            replacement_shape = list(index.shape)
    return self.new_empty(before_shape + replacement_shape + after_shape)


@register_meta([aten.convolution_backward.default])
def meta_convolution_backward(
    grad_output_,
    input_,
    weight_,
    bias_sizes_opt,
    stride,
    padding,
    dilation,
    transposed,
    output_padding,
    groups,
    output_mask,
):
    # High level logic taken from slow_conv3d_backward_cpu which should
    # be representative of all convolution_backward impls
    backend_grad_input = None
    backend_grad_weight = None
    backend_grad_bias = None

    if output_mask[0]:
        backend_grad_input = grad_output_.new_empty(input_.size())
    if output_mask[1]:
        backend_grad_weight = grad_output_.new_empty(weight_.size())
    if output_mask[2]:
        backend_grad_bias = grad_output_.new_empty(bias_sizes_opt)

    return (backend_grad_input, backend_grad_weight, backend_grad_bias)


@register_meta([aten.addbmm.default, aten.addbmm.out])
@out_wrapper()
def meta_addbmm(self, batch1, batch2, *, beta=1, alpha=1):
    dim1 = batch1.size(1)
    dim2 = batch2.size(2)
    self = self.expand((dim1, dim2))
    torch._check(batch1.dim() == 3, lambda: "batch1 must be a 3D tensor")
    torch._check(batch2.dim() == 3, lambda: "batch2 must be a 3D tensor")
    torch._check(
        batch1.size(0) == batch2.size(0),
        lambda: f"batch1 and batch2 must have same number of batches, got {batch1.size(0)} and {batch2.size(0)}",
    )
    torch._check(
        batch1.size(2) == batch2.size(1),
        lambda: (
            f"Incompatible matrix sizes for bmm ({batch1.size(1)}x{batch1.size(2)} "
            f"and {batch2.size(1)}x{batch2.size(2)})"
        ),
    )
    torch._check(
        self.size(0) == dim1 and self.size(1) == dim2,
        lambda: "self tensor does not match matmul output shape",
    )
    return self.new_empty(self.size())


@register_meta(
    [
        aten._foreach_neg_.default,
        aten._foreach_reciprocal_.default,
    ]
)
def meta__foreach_unaop_(self):
    torch._check(
        isinstance(self, List),
        lambda: f"Expect List[Tensor] but got {type(self)}",
    )


@register_meta(
    [
        aten._foreach_neg.default,
        aten._foreach_reciprocal.default,
        aten._foreach_sqrt.default,
    ]
)
def meta__foreach_unaop(self):
    torch._check(
        isinstance(self, List),
        lambda: f"Expect List[Tensor] but got {type(self)}",
    )
    return [torch.empty_like(s) for s in self]


def _check_foreach_binop_tensor_lists(self, other):
    torch._check(
        isinstance(self, List) and isinstance(other, List),
        lambda: (
            "The first two arguments of must be List[Tensor], "
            f"but got {type(self)} and {type(other)}."
        ),
    )
    torch._check(
        len(self) > 0 and len(self) == len(other),
        lambda: (
            "self and other must be non-empty and match in length, "
            f"but got {len(self)} and {len(other)}."
        ),
    )


@register_meta([aten._foreach_add.List])
def meta__foreach_add(self, other, alpha=1):
    _check_foreach_binop_tensor_lists(self, other)
    return [torch.empty_like(s) for s in self]


@register_meta([aten._foreach_add_.List])
def meta__foreach_add__list(self, other, alpha=1):
    _check_foreach_binop_tensor_lists(self, other)


@register_meta([aten._foreach_div_.List])
def meta__foreach_binop__list(self, other):
    _check_foreach_binop_tensor_lists(self, other)


@register_meta(
    [
        aten._foreach_div.List,
        aten._foreach_mul.List,
    ]
)
def meta__foreach_binop_list(self, other):
    _check_foreach_binop_tensor_lists(self, other)
    return [torch.empty_like(s) for s in self]


@register_meta(
    [
        aten._foreach_add_.Scalar,
        aten._foreach_mul_.Scalar,
        aten._foreach_sub_.Scalar,
    ]
)
def meta__foreach_binop__scalar(self, scalar=1):
    torch._check(
        isinstance(self, List),
        lambda: f"The first argument of must be List[Tensor], but got {type(self)}.",
    )


@register_meta(
    [
        aten._foreach_add.Scalar,
        aten._foreach_div.Scalar,
        aten._foreach_mul.Scalar,
        aten._foreach_sub.Scalar,
    ]
)
def meta__foreach_binop_scalar(self, scalar=1):
    torch._check(
        isinstance(self, List),
        lambda: f"The first argument of must be List[Tensor], but got {type(self)}.",
    )
    return [torch.empty_like(s) for s in self]


@register_meta(
    [
        aten._foreach_addcdiv_.Scalar,
        aten._foreach_addcmul_.Scalar,
    ]
)
def meta__foreach_addcop__scalar(self, tensor1, tensor2, scalar=1):
    torch._check(
        all(isinstance(l, List) for l in [self, tensor1, tensor2]),
        lambda: (
            "All arguments of _foreach_addc*_ must be List[Tensor], "
            f"but got {type(self)}, {type(tensor1)}, and {type(tensor2)}"
        ),
    )
    torch._check(len(self) > 0, lambda: "input tensor list must not be empty.")
    torch._check(
        len(self) == len(tensor1) and len(self) == len(tensor2),
        lambda: "All input tensor lists must have the same length",
    )


@register_meta(
    [
        aten._foreach_addcdiv.Scalar,
        aten._foreach_addcmul.Scalar,
    ]
)
def meta__foreach_addcop_scalar(self, tensor1, tensor2, scalar=1):
    torch._check(
        all(isinstance(l, List) for l in [self, tensor1, tensor2]),
        lambda: (
            "All arguments must be List[Tensor], "
            f"but got {type(self)}, {type(tensor1)}, and {type(tensor2)}"
        ),
    )
    torch._check(len(self) > 0, lambda: "input tensor list must not be empty.")
    torch._check(
        len(self) == len(tensor1) and len(self) == len(tensor2),
        lambda: "All input tensor lists must have the same length",
    )

    return [torch.empty_like(s) for s in self]


@register_meta([aten._foreach_pow.ScalarAndTensor])
def meta__foreach_pow_scalar_and_tensor(self, exponent):
    torch._check(
        isinstance(exponent, List),
        lambda: f"exponent must be a tensor list but got {type(exponent)}",
    )
    return [torch.empty_like(e) for e in exponent]


@register_meta([aten._foreach_addcdiv_.Tensor, aten._foreach_addcmul_.Tensor])
def meta__foreach_addcop_tensor(self, tensor1, tensor2, scalars):
    torch._check(
        all(isinstance(l, List) for l in [self, tensor1, tensor2])
        and isinstance(scalars, torch.Tensor),
        lambda: (
            "_foreach_addc*_ op expects arguments of type: List[Tensor], List[Tensor], List[Tensor], tensor, "
            f"but got: {type(self)}, {type(tensor1)}, {type(tensor2)}, and {type(scalars)}"
        ),
    )
    torch._check(len(self) > 0, lambda: "input tensor list must not be empty.")
    torch._check(
        len(self) == len(tensor1) and len(self) == len(tensor2),
        lambda: "All input tensor lists must have the same length",
    )


@register_meta([aten._fused_adam_.default])
def meta__fused_adam_(
    self,
    grads,
    exp_avgs,
    exp_avg_sqs,
    max_exp_avg_sqs,
    state_steps,
    *,
    lr,
    beta1,
    beta2,
    weight_decay,
    eps,
    amsgrad,
    maximize,
    grad_scale=None,
    found_inf=None,
):
    for l in [self, grads, exp_avgs, exp_avg_sqs, max_exp_avg_sqs, state_steps]:
        torch._check(
            isinstance(l, List),
            lambda: f"exponent must be a tensor list but got {type(l)}",
        )


@register_meta([aten._fused_adam.default])
def meta__fused_adam(
    self,
    grads,
    exp_avgs,
    exp_avg_sqs,
    max_exp_avg_sqs,
    state_steps,
    *,
    lr,
    beta1,
    beta2,
    weight_decay,
    eps,
    amsgrad,
    maximize,
    grad_scale=None,
    found_inf=None,
):
    for l in [self, grads, exp_avgs, exp_avg_sqs, max_exp_avg_sqs, state_steps]:
        torch._check(
            isinstance(l, List),
            lambda: f"exponent must be a tensor list but got {type(l)}",
        )

    def empty_like_list(tensor_list):
        return [torch.empty_like(t) for t in tensor_list]

    return (
        empty_like_list(self),
        empty_like_list(grads),
        empty_like_list(exp_avgs),
        empty_like_list(exp_avg_sqs),
        empty_like_list(max_exp_avg_sqs),
    )


@register_meta([aten._int_mm])
@out_wrapper()
def meta__int_mm(a, b):
    torch._check(a.dim() == 2, lambda: "a must be a 2D tensor")
    torch._check(b.dim() == 2, lambda: "b must be a 2D tensor")
    torch._check(
        a.dtype is torch.int8,
        lambda: f"expected self to be int8, got {a.dtype}",
    )
    torch._check(
        b.dtype is torch.int8,
        lambda: f"expected mat2 to be int8, got {b.dtype}",
    )
    torch._check(
        a.size(1) == b.size(0),
        lambda: (
            f"Incompatible matrix sizes for _int_mm ({a.size(0)}x{a.size(1)} "
            f"and {b.size(0)}x{b.size(1)})"
        ),
    )
    return a.new_empty((a.size(0), b.size(1)), dtype=torch.int32)


@register_meta(aten._cdist_forward.default)
def meta_cdist_forward(x1, x2, p, compute_mode):
    torch._check(
        x1.dim() >= 2,
        lambda: f"cdist only supports at least 2D tensors, X1 got: {x1.dim()}D",
    )
    torch._check(
        x2.dim() >= 2,
        lambda: f"cdist only supports at least 2D tensors, X2 got: {x2.dim()}D",
    )
    torch._check(
        x1.size(-1) == x2.size(-1),
        lambda: f"X1 and X2 must have the same number of columns. X1: {x1.size(-1)} X2: {x2.size(-1)}",
    )
    torch._check(
        utils.is_float_dtype(x1.dtype),
        lambda: "cdist only supports floating-point dtypes, X1 got: {x1.dtype}",
    )
    torch._check(
        utils.is_float_dtype(x2.dtype),
        lambda: "cdist only supports floating-point dtypes, X2 got: {x2.dtype}",
    )
    torch._check(p >= 0, lambda: "cdist only supports non-negative p values")
    torch._check(
        compute_mode in (None, 1, 2),
        lambda: f"possible modes: None, 1, 2, but was: {compute_mode}",
    )
    r1 = x1.size(-2)
    r2 = x2.size(-2)
    batch_tensor1 = x1.shape[:-2]
    batch_tensor2 = x2.shape[:-2]
    output_shape = list(torch.broadcast_shapes(batch_tensor1, batch_tensor2))
    output_shape.extend([r1, r2])
    return x1.new_empty(output_shape)


@register_meta(aten._embedding_bag.default)
def meta_embedding_bag(
    weight,
    indices,
    offsets,
    scale_grad_by_freq=False,
    mode=0,
    sparse=False,
    per_sample_weights=None,
    include_last_offset=False,
    padding_idx=-1,
):
    torch._check(
        indices.dtype in (torch.long, torch.int),
        lambda: f"expected indices to be long or int, got {indices.dtype}",
    )
    torch._check(
        offsets.dtype in (torch.long, torch.int),
        lambda: f"expected offsets to be long or int, got {offsets.dtype}",
    )
    torch._check(
        utils.is_float_dtype(weight.dtype),
        lambda: f"expected weight to be floating point type, got {weight.dtype}",
    )

    num_bags = offsets.size(0)
    if include_last_offset:
        torch._check(
            num_bags >= 1,
            lambda: "include_last_offset: numBags should be at least 1",
        )
        num_bags -= 1

    output = weight.new_empty(num_bags, weight.size(1))
    MODE_SUM, MODE_MEAN, MODE_MAX = range(3)

    if per_sample_weights is not None:
        torch._check(
            mode == MODE_SUM,
            lambda: "embedding_bag: per_sample_weights only supported with mode='sum'",
        )
        torch._check(
            per_sample_weights.dtype == weight.dtype,
            lambda: f"expected weight ({weight.dtype}) and per_sample_weights ({per_sample_weights.dtype}) to have same dtype",
        )
        torch._check(
            per_sample_weights.ndim == 1,
            lambda: f"expected per_sample_weights to be 1D tensor, got {per_sample_weights.ndim}D",
        )
        torch._check(
            per_sample_weights.numel() == indices.numel(),
            lambda: (
                f"expected per_sample_weights.numel() ({per_sample_weights.numel()} "
                f"to be the same as indices.numel() ({indices.numel()})"
            ),
        )

    def is_fast_path_index_select_scale(src, scale, output, padding_idx):
        return (
            is_fast_path_index_select(src, output, padding_idx) and scale.stride(0) == 1
        )

    def is_fast_path_index_select(src, output, padding_idx):
        return (
            (src.dtype == torch.float or src.dtype == torch.half)
            and src.stride(1) == 1
            and output.stride(1) == 1
            and padding_idx < 0
        )

    def is_fast_path(src, scale, output, padding_idx):
        if scale is not None:
            return is_fast_path_index_select_scale(src, scale, output, padding_idx)
        else:
            return is_fast_path_index_select(src, output, padding_idx)

    if device_hint(offsets) != "cpu":
        offset2bag = indices.new_empty(indices.size(0))
        bag_size = indices.new_empty(offsets.size())
        if mode == MODE_MAX:
            max_indices = indices.new_empty(num_bags, weight.size(1))
        else:
            max_indices = indices.new_empty(0)
    else:
        fast_path_sum = is_fast_path(weight, per_sample_weights, output, padding_idx)
        if mode in (MODE_MEAN, MODE_MAX) or not fast_path_sum:
            offset2bag = offsets.new_empty(indices.size(0))
        else:
            offset2bag = offsets.new_empty(0)
        bag_size = offsets.new_empty(num_bags)
        # This part of the logic comes from make_max_indices_out in EmbeddingBag.cpp
        numBags = offsets.shape[0]
        if mode == MODE_MAX:
            if include_last_offset:
                torch._check(
                    numBags >= 1,
                    lambda: "include_last_offset: numBags should be at least 1",
                )
                numBags -= 1
            max_indices = offsets.new_empty(numBags, weight.shape[1])
        else:
            max_indices = offsets.new_empty(bag_size.size())
    return output, offset2bag, bag_size, max_indices


@register_meta(aten._embedding_bag_forward_only.default)
def meta_embedding_bag_forward_only(weight, indices, offsets, *args):
    output, offset2bag, bag_size, max_indices = meta_embedding_bag(
        weight, indices, offsets, *args
    )
    if device_hint(offsets) == "cpu":
        bag_size = offsets.new_empty(offsets.size())
    return output, offset2bag, bag_size, max_indices


def _get_reduction_dtype(input, dtype, promote_int_to_long=True):
    # if specified, dtype takes precedence
    if dtype:
        return dtype

    if input.dtype.is_floating_point or input.dtype.is_complex:
        return input.dtype
    elif promote_int_to_long:
        return torch.long

    return input.dtype


@register_meta([aten.nansum.default, aten.nansum.out])
@out_wrapper()
def meta_nansum(input, dims=None, keepdim=False, *, dtype=None):
    output_dtype = _get_reduction_dtype(input, dtype, promote_int_to_long=True)
    dims = utils.reduction_dims(input.shape, dims)
    output_shape = _compute_reduction_shape(input, dims, keepdim)
    return input.new_empty(output_shape, dtype=output_dtype)


@register_meta(aten.nanmedian.default)
def meta_nanmedian(input):
    output_shape = utils.compute_reduction_output_shape(
        input.shape, tuple(range(input.dim()))
    )
    return input.new_empty(output_shape)


@register_meta([aten.nanmedian.dim, aten.nanmedian.dim_values])
@out_wrapper("values", "indices")
def meta_nanmedian_dim(input, dim=-1, keepdim=False):
    dim = utils.reduction_dims(input.shape, (dim,))
    output_shape = _compute_reduction_shape(input, dim, keepdim)
    return (
        input.new_empty(output_shape),
        input.new_empty(output_shape, dtype=torch.long),
    )


@register_meta(aten.logical_not_.default)
def meta_logical_not_(self):
    return self


@register_meta(aten.repeat.default)
def meta_repeat(self, repeats):
    torch._check(
        len(repeats) >= self.dim(),
        lambda: "Number of dimensions of repeat dims can not be smaller than number of dimensions of tensor",
    )
    # Add new leading dimensions to the tensor if the
    # number of target dimensions is larger than the
    # number of source dimensions.
    num_new_dimensions = len(repeats) - self.dim()
    padded_size = (1,) * num_new_dimensions + tuple(self.shape)
    target_size = [padded_size[i] * repeats[i] for i in range(len(repeats))]
    return self.new_empty(target_size)


@register_meta(aten.zero_.default)
def meta_zero_(self):
    return self


@register_meta(
    [
        aten.mul_.Scalar,
        aten.div_.Scalar,
        aten.mul_.Tensor,
        aten.div_.Tensor,
        aten.logical_and_.default,
        aten.logical_or_.default,
        aten.logical_xor_.default,
    ],
)
def meta_binop_inplace(self, other):
    if isinstance(other, torch.Tensor):
        check_inplace_broadcast(self.shape, other.shape)
    return self


@register_meta(
    [
        aten.add_.Scalar,
        aten.sub_.Scalar,
        aten.add_.Tensor,
        aten.sub_.Tensor,
    ],
)
def meta_binop_inplace_alpha(self, other, alpha=1):
    if isinstance(other, torch.Tensor):
        check_inplace_broadcast(self.shape, other.shape)
    return self


@register_meta([aten.round.default, aten.round.decimals])
def meta_round(self, **kwargs):
    return _elementwise_meta(
        self, type_promotion=ELEMENTWISE_PRIM_TYPE_PROMOTION_KIND.DEFAULT
    )


@register_meta(aten.zero.default)
def meta_zero(self):
    return self.new_empty(self.shape)


@register_meta([aten.fill_.Tensor, aten.fill_.Scalar])
def meta_fill_(self, val):
    return self


@register_meta([aten.fill.Tensor, aten.fill.Scalar])
def meta_fill(self, val):
    return torch.empty_like(self)


@register_meta(aten.relu_.default)
def meta_relu_(self):
    return self


@register_meta([aten.index_put.default, aten._unsafe_index_put.default])
def meta_index_put(self, indices, values, accumulate=False):
    return torch.empty_like(self)


@register_meta(aten.masked_fill_.Scalar)
def meta_masked_fill_(self, mask, value):
    check_inplace_broadcast(self.shape, mask.shape)
    return self


@register_meta(aten.index_put_.default)
def meta_index_put_(self, indices, values, accumulate=False):
    return self


@register_meta(aten.alias.default)
def meta_alias(self):
    return self.view(self.shape)


def common_meta_baddbmm_bmm(batch1, batch2, is_bmm, self_baddbmm=None):
    torch._check(batch1.dim() == 3, lambda: "batch1 must be a 3D tensor")
    torch._check(batch2.dim() == 3, lambda: "batch2 must be a 3D tensor")

    batch1_sizes = batch1.size()
    batch2_sizes = batch2.size()

    bs = batch1_sizes[0]
    contraction_size = batch1_sizes[2]
    res_rows = batch1_sizes[1]
    res_cols = batch2_sizes[2]
    output_size = (bs, res_rows, res_cols)

    torch._check(
        batch2_sizes[0] == bs and batch2_sizes[1] == contraction_size,
        lambda: f"Expected size for first two dimensions of batch2 tensor to be: [{bs}"
        f", {contraction_size}] but got: [{batch2_sizes[0]}, {batch2_sizes[1]}].",
    )

    # TODO: handle out

    output = batch2.new_empty(output_size)

    if not is_bmm and self_baddbmm is not None:
        torch._check(self_baddbmm.dim() == 3, lambda: "self must be a 3D tensor")
        torch._check(
            self_baddbmm.size() == output_size,
            lambda: f"Expected an input tensor shape with shape {output_size} but got shape: {self_baddbmm.size()}",
        )

    return output


@register_meta(aten.bmm.default)
def meta_bmm(self, mat2):
    return common_meta_baddbmm_bmm(self, mat2, True)


def div_rtn(x, y):
    q = x // y
    r = x % y
    # WARNING: explicit bool conversion here is necessary;
    # would be fixed by SymBool
    if r != 0 and (bool(r < 0) != bool(y < 0)):
        q -= 1
    return q


def pooling_output_shape_pad_lr(
    inputSize, kernelSize, pad_l, pad_r, stride, dilation, ceil_mode
):
    outputSize = (
        div_rtn(
            inputSize
            + pad_l
            + pad_r
            - dilation * (kernelSize - 1)
            - 1
            + (stride - 1 if ceil_mode else 0),
            stride,
        )
        + 1
    )
    if ceil_mode:
        if (outputSize - 1) * stride >= inputSize + pad_l:
            outputSize -= 1
    return outputSize


def pooling_output_shape(inputSize, kernelSize, pad, stride, dilation, ceil_mode):
    torch._check(stride != 0, lambda: "stride should not be zero")
    torch._check(pad >= 0, lambda: f"pad must be non-negative, but got pad: {pad}")
    torch._check(
        pad <= kernelSize // 2,
        lambda: f"pad should be at most half of kernel size, but got pad={pad} and kernel_size={kernelSize}",
    )
    return pooling_output_shape_pad_lr(
        inputSize, kernelSize, pad, pad, stride, dilation, ceil_mode
    )


def pool2d_shape_check(
    input,
    kH,
    kW,
    dH,
    dW,
    padH,
    padW,
    dilationH,
    dilationW,
    nInputPlane,
    inputHeight,
    inputWidth,
    outputHeight,
    outputWidth,
    memory_format,
):
    ndim = input.dim()
    nOutputPlane = nInputPlane

    torch._check(
        kW > 0 and kH > 0,
        lambda: "kernel size should be greater than zero, but got kH: {kH}, kW: {kW}",
    )
    torch._check(
        dW > 0 and dH > 0,
        lambda: "stride should be greater than zero, but got dH: {dH}, dW: {dW}",
    )
    torch._check(
        dilationH > 0 and dilationW > 0,
        lambda: "dilation should be greater than zero, but got dilationH: {dilationH}, dilationW: {dilationW}",
    )

    valid_dims = input.size(1) != 0 and input.size(2) != 0

    if memory_format == torch.channels_last:
        torch._check(
            ndim == 4 and valid_dims and input.size(3) != 0,
            lambda: "Expected 4D (batch mode) tensor expected for input with channels_last layout"
            " with optional 0 dim batch size for input, but got: {input.size()}",
        )
    else:
        torch._check(
            (ndim == 3 and input.size(0) != 0 and valid_dims)
            or (ndim == 4 and valid_dims and input.size(3) != 0),
            lambda: f"Expected 3D or 4D (batch mode) tensor with optional 0 dim batch size for input, but got: {input.size()}",
        )

    torch._check(
        kW // 2 >= padW and kH // 2 >= padH,
        lambda: "pad should be smaller than or equal to half of kernel size, but got "
        f"padW = {padW}, padH = {padH}, kW = {kW}, kH = {kH}",
    )

    torch._check(
        outputWidth >= 1 and outputHeight >= 1,
        lambda: f"Given input size: ({nInputPlane}x{inputHeight}x{inputWidth}). "
        f"Calculated output size: ({nOutputPlane}x{outputHeight}x{outputWidth}). "
        "Output size is too small",
    )


def max_pool2d_checks_and_compute_shape(
    input, kernel_size, stride, padding, dilation, ceil_mode
):
    # Reference: aten/src/ATen/native/DilatedMaxPool2d.cpp
    def unpack(name, val):
        torch._check(
            len(val) in [1, 2],
            lambda: f"max_pool2d: {name} must either be a single int, or a tuple of two ints",
        )
        H = val[0]
        W = H if len(val) == 1 else val[1]
        return H, W

    kH, kW = unpack("kernel_size", kernel_size)

    torch._check(
        len(stride) in [0, 1, 2],
        lambda: "max_pool2d: stride must either be omitted, a single int, or a tuple of two ints",
    )
    if len(stride) == 0:
        dH, dW = kH, kW
    else:
        dH, dW = unpack("stride", stride)

    padH, padW = unpack("padding", padding)
    dilationH, dilationW = unpack("dilation", dilation)
    nInputPlane = input.size(-3)
    inputHeight = input.size(-2)
    inputWidth = input.size(-1)

    memory_format = utils.suggest_memory_format(input)
    if memory_format == torch.channels_last:
        torch._check(
            input.dim() == 4,
            lambda: "non-empty 4D (batch mode) tensor expected for input with channels_last layout",
        )
    elif memory_format == torch.contiguous_format:
        torch._check(
            input.dim() in [3, 4],
            lambda: "non-empty 3D or 4D (batch mode) tensor expected for input",
        )
    else:
        torch._check(
            False,
            lambda: "Unsupport memory format. Supports only ChannelsLast, Contiguous",
        )

    outputHeight = pooling_output_shape(inputHeight, kH, padH, dH, dilationH, ceil_mode)
    outputWidth = pooling_output_shape(inputWidth, kW, padW, dW, dilationW, ceil_mode)

    pool2d_shape_check(
        input,
        kH,
        kW,
        dH,
        dW,
        padH,
        padW,
        dilationH,
        dilationW,
        nInputPlane,
        inputHeight,
        inputWidth,
        outputHeight,
        outputWidth,
        memory_format,
    )

    return nInputPlane, outputHeight, outputWidth


@register_meta(aten.max_pool2d_with_indices_backward.default)
def meta_max_pool2d_with_indices_backward(
    grad_output,
    self,
    kernel_size,
    stride,
    padding,
    dilation,
    ceil_mode,
    indices,
):
    (
        nInputPlane,
        outputHeight,
        outputWidth,
    ) = max_pool2d_checks_and_compute_shape(
        self, kernel_size, stride, padding, dilation, ceil_mode
    )

    torch._check(
        self.dtype == grad_output.dtype,
        lambda: f"Expected dtype {self.dtype} for `gradOutput` but got dtype {grad_output.dtype}",
    )

    nOutputPlane = nInputPlane
    ndim = self.ndim

    def _check_dim_size(t):
        check_dim_size(t, ndim, ndim - 3, nOutputPlane)
        check_dim_size(t, ndim, ndim - 2, outputHeight)
        check_dim_size(t, ndim, ndim - 1, outputWidth)

    _check_dim_size(grad_output)
    _check_dim_size(indices)

    memory_format = utils.suggest_memory_format(self)
    return torch.empty(
        self.shape,
        dtype=self.dtype,
        device=self.device,
        memory_format=memory_format,
    )


@register_meta(aten.max_pool2d_with_indices.default)
def meta_max_pool2d_with_indices(
    input, kernel_size, stride=(), padding=(0,), dilation=(1,), ceil_mode=False
):
    (
        nInputPlane,
        outputHeight,
        outputWidth,
    ) = max_pool2d_checks_and_compute_shape(
        input, kernel_size, stride, padding, dilation, ceil_mode
    )

    nbatch = input.size(-4) if input.dim() == 4 else 1
    memory_format = utils.suggest_memory_format(input)
    if input.dim() == 3:
        size = [nInputPlane, outputHeight, outputWidth]
    else:
        size = [nbatch, nInputPlane, outputHeight, outputWidth]
    return (
        torch.empty(
            size,
            dtype=input.dtype,
            device=input.device,
            memory_format=memory_format,
        ),
        torch.empty(
            size,
            dtype=torch.int64,
            device=input.device,
            memory_format=memory_format,
        ),
    )


@register_meta(aten.grid_sampler_2d_backward.default)
def grid_sampler_2d_backward_meta(
    grad_output,
    input,
    grid,
    interpolation_mode,
    padding_mode,
    align_corners,
    output_mask,
):
    input_requires_grad = output_mask[0]
    if input_requires_grad:
        grad_input = torch.zeros_like(input, memory_format=torch.contiguous_format)
    else:
        grad_input = None
    grad_grid = torch.empty_like(grid, memory_format=torch.contiguous_format)
    return (grad_input, grad_grid)


@register_meta([aten.full.default])
def full(size, fill_value, *args, **kwargs):
    return torch.empty(size, *args, **kwargs)


# zeros_like is special cased to work for sparse
@register_meta(aten.zeros_like.default)
def zeros_like(
    self,
    dtype=None,
    layout=None,
    device=None,
    pin_memory=None,
    memory_format=None,
):
    if layout == torch.sparse_coo:
        torch._check(
            memory_format is None,
            lambda: "memory format option is only supported by strided tensors",
        )

        res = torch.empty(
            0,
            dtype=self.dtype if dtype is None else dtype,
            layout=layout,
            device=self.device if device is None else device,
            pin_memory=pin_memory,
        )

        if self.is_sparse:
            res.sparse_resize_and_clear_(
                self.size(), self.sparse_dim(), self.dense_dim()
            )
        else:
            res.sparse_resize_and_clear_(self.size(), self.dim(), 0)

        res._coalesced_(True)
        return res
    res = aten.empty_like.default(
        self,
        dtype=dtype,
        layout=layout,
        device=device,
        pin_memory=pin_memory,
        memory_format=memory_format,
    )
    # device can be not "meta"
    res.fill_(0)
    return res


@register_meta(aten.select.int)
def meta_select(self, dim, index):
    ndim = self.dim()
    torch._check_index(
        ndim != 0,
        lambda: "select() cannot be applied to a 0-dim tensor.",
    )

    dim = dim if dim >= 0 else dim + ndim
    size = self.size(dim)

    torch._check_index(
        not (-index > size or index >= size),
        lambda: f"select(): index {index} out of range for tensor of size "
        f"{self.size()} at dimension {dim}",
    )

    index = index if index >= 0 else index + size

    new_size = list(self.size())
    new_stride = list(self.stride())

    new_storage_offset = self.storage_offset() + index * new_stride[dim]
    del new_size[dim]
    del new_stride[dim]

    return self.as_strided(new_size, new_stride, new_storage_offset)


@register_meta(aten.select_scatter.default)
def meta_select_scatter(self, src, dim, index):
    return utils.clone_preserve_strides(self)


@register_meta(aten.slice_scatter.default)
def meta_slice_scatter(self, src, dim=0, start=None, end=None, step=1):
    return utils.clone_preserve_strides(self)


# TODO: Deduplicate this with canonicalize_dim
def maybe_wrap_dim(dim: int, dim_post_expr: int, wrap_scalar: bool = True):
    if dim_post_expr <= 0:
        assert wrap_scalar
        dim_post_expr = 1
    min = -dim_post_expr
    max = dim_post_expr - 1
    assert not (dim < min or dim > max), f"dim {dim} out of bounds ({min}, {max})"
    if dim < 0:
        dim += dim_post_expr
    return dim


def ensure_nonempty_size(t, dim):
    return 1 if t.dim() == 0 else t.shape[dim]


# From aten/src/ATen/native/ScatterGatherChecks.h
def gather_shape_check(self, dim, index):
    self_dims = max(self.dim(), 1)
    index_dims = max(index.dim(), 1)
    torch._check(
        self_dims == index_dims,
        lambda: "Index tensor must have the same number of dimensions as input tensor",
    )
    for i in range(self_dims):
        if i != dim:
            torch._check(
                ensure_nonempty_size(index, i) <= ensure_nonempty_size(self, i),
                lambda: f"Size does not match at dimension {i} expected index {index.shape}"
                + f" to be smaller than self {self.shape} apart from dimension {dim}",
            )


@register_meta(aten.gather.default)
def meta_gather(self, dim, index, sparse_grad=False):
    wrapped_dim = maybe_wrap_dim(dim, self.dim())
    is_index_empty = index.numel() == 0
    if not is_index_empty:
        torch._check(
            index.dtype == torch.long,
            lambda: f"gather(): Expected dtype int64 for index, but got {index.dtype}",
        )
        gather_shape_check(self, wrapped_dim, index)
    return self.new_empty(index.shape)


# From aten/src/ATen/native/TensorAdvancedIndexing.cpp
def get_operator_enum(reduce_, use_new_options=False):
    if use_new_options:
        if reduce_ == "sum":
            return "REDUCE_ADD"
        elif reduce_ == "prod":
            return "REDUCE_MULTIPLY"
        elif reduce_ == "mean":
            return "REDUCE_MEAN"
        elif reduce_ == "amax":
            return "REDUCE_MAXIMUM"
        elif reduce_ == "amin":
            return "REDUCE_MINIMUM"
        torch._check(
            False,
            lambda: "reduce argument must be either sum, prod, mean, amax or amin.",
        )
        return
    else:
        if reduce_ == "add":
            return "REDUCE_ADD"
        elif reduce_ == "multiply":
            return "REDUCE_MULTIPLY"
        torch._check(False, lambda: "reduce argument must be either add or multiply.")
        return


# From aten/src/ATen/native/ScatterGatherChecks.h
def scatter_gather_dtype_check(method_name, self, index, src_opt=None):
    if index.numel() != 0:
        torch._check(
            index.dtype == torch.long,
            lambda: f"{method_name}(): Expected dtype int64 for index",
        )

    if src_opt is not None:
        torch._check(
            self.dtype == src_opt.dtype,
            lambda: f"{method_name}(): Expected self.dtype to be equal to src.dtype",
        )


def ensure_nonempty_dim(dim):
    return max(dim, 1)


# From aten/src/ATen/native/ScatterGatherChecks.h
def scatter_shape_check(self, dim, index, src_opt=None):
    if index.numel() == 0:
        return
    torch._check(
        ensure_nonempty_dim(self.dim()) == ensure_nonempty_dim(index.dim()),
        lambda: "Index tensor must have the same number of dimensions as self tensor",
    )

    is_wrong_shape = False
    self_dims = ensure_nonempty_dim(self.dim())

    # Check: index.size(d) <= self.size(d) for all d != dim
    for d in range(self_dims):
        index_d_size = ensure_nonempty_size(index, d)
        if d == dim:
            continue
        if index_d_size > ensure_nonempty_size(self, d):
            is_wrong_shape = True
            break

    # Check: index.size(d) <= src.size(d) for all d if src is Tensor
    if not is_wrong_shape and src_opt is not None:
        for d in range(self_dims):
            index_d_size = ensure_nonempty_size(index, d)
            if index_d_size > ensure_nonempty_size(src_opt, d):
                is_wrong_shape = True
                break

    if src_opt is not None:
        torch._check(
            ensure_nonempty_dim(self.dim()) == ensure_nonempty_dim(index.dim()),
            lambda: "Index tensor must have the same number of dimensions as self tensor",
        )
        torch._check(
            not is_wrong_shape,
            lambda: f"Expected index {index.shape} to be smaller than self {self.shape}"
            + f" apart from dimension {dim} and to be smaller than src {src_opt.shape}",
        )
    else:
        torch._check(
            not is_wrong_shape,
            lambda: f"Expected index {index.shape} to be smaller than self {self.shape}"
            + f" apart from dimension {dim}",
        )


# From aten/src/ATen/native/TensorAdvancedIndexing.cpp
def scatter_meta_impl(self, dim, index, src=None, reduce_=None, use_new_options=False):
    wrapped_dim = maybe_wrap_dim(dim, self.dim())
    scatter_gather_dtype_check("scatter", self, index, src)
    scatter_shape_check(self, wrapped_dim, index, src)
    if reduce_ is not None:
        # Check if we have a valid reduce operator.
        get_operator_enum(reduce_, use_new_options)


@register_meta(aten.scatter_add.default)
def meta_scatter_add(self, dim, index, src):
    scatter_meta_impl(self, dim, index, src, "add")
    return self.new_empty(self.shape)


@register_meta(aten.scatter_add_)
def meta_scatter_add_(self, dim, index, src):
    scatter_meta_impl(self, dim, index, src, "add")
    return self


@register_meta(
    [
        aten.scatter.src,
        aten.scatter.value,
        aten.scatter.reduce,
        aten.scatter.value_reduce,
    ]
)
@out_wrapper()
def meta_scatter(self, dim, index, src_or_value, reduce=None):
    src = src_or_value if isinstance(src_or_value, torch.Tensor) else None
    scatter_meta_impl(self, dim, index, src, reduce)
    return self.new_empty(self.shape)


@register_meta(
    [
        aten.scatter_.src,
        aten.scatter_.value,
        aten.scatter_.reduce,
        aten.scatter_.value_reduce,
    ]
)
def meta_scatter_(self, dim, index, src_or_value, reduce=None):
    src = src_or_value if isinstance(src_or_value, torch.Tensor) else None
    scatter_meta_impl(self, dim, index, src, reduce)
    return self


@register_meta(
    [
        aten._scaled_dot_product_flash_attention,
    ]
)
def meta__scaled_dot_product_flash(
    query: Tensor,
    key: Tensor,
    value: Tensor,
    dropout_p: float = 0.0,
    is_causal: bool = False,
    return_debug_mask: bool = False,
    scale: Optional[float] = None,
):
    batch_size = query.size(0)
    num_heads = query.size(1)
    max_seqlen_batch_q = query.size(2)
    head_dim = query.size(3)

    max_seqlen_batch_k = key.size(2)

    query = query.transpose(1, 2)
    key = key.transpose(1, 2)
    value = value.transpose(1, 2)

    Nnz_q = batch_size * max_seqlen_batch_q

    output = torch.empty(
        (Nnz_q, num_heads, head_dim), dtype=query.dtype, device=query.device
    )
    output = output.view(batch_size, max_seqlen_batch_q, num_heads, head_dim).transpose(
        1, 2
    )
    max_seqlen_q = math.ceil(max_seqlen_batch_q / 16) * 16
    logsumexp = torch.empty(
        (batch_size, num_heads, max_seqlen_q),
        dtype=torch.float,
        device=query.device,
    )
    cumulative_sequence_length_q = torch.empty(
        batch_size + 1, dtype=torch.int32, device="meta"
    )
    cumulative_sequence_length_k = torch.empty(
        batch_size + 1, dtype=torch.int32, device="meta"
    )

    if return_debug_mask:
        blocksize_c = 128 if head_dim > 64 else 256
        max_seqlen_k = math.ceil(max_seqlen_batch_q / blocksize_c)
        if max_seqlen_batch_k <= 128:
            max_seqlen_k = 128
        elif max_seqlen_batch_k <= 256:
            max_seqlen_k = 256
        debug_mask = torch.empty(
            (batch_size, num_heads, max_seqlen_q, max_seqlen_k),
            dtype=query.dtype,
            device=query.device,
        )
    else:
        debug_mask = torch.empty(0, dtype=query.dtype, device=query.device)

    # note: device for seed and offset below depends on whether we are
    # capturing or not, but at the time of tracing we don't know if we
    # are going to use cudagraphs or not, so we return cpu tensors here
    # it's possible we'll need to have some special handling in inductor for sdpa

    return (
        output,
        logsumexp,
        cumulative_sequence_length_q,
        cumulative_sequence_length_k,
        max_seqlen_batch_q,
        max_seqlen_batch_k,
        torch.empty((), dtype=torch.long, device="meta"),
        torch.empty((), dtype=torch.long, device="meta"),
        debug_mask,
    )


@register_meta(
    [
        aten._scaled_dot_product_flash_attention_backward,
    ]
)
def meta__scaled_dot_product_flash_backward(
    grad_out: Tensor,
    query: Tensor,
    key: Tensor,
    value: Tensor,
    out: Tensor,
    logsumexp: Tensor,
    cum_seq_q: Tensor,
    cum_seq_k: Tensor,
    max_q: int,
    max_k: int,
    dropout_p: float,
    is_causal: bool,
    philox_seed: int,
    philox_offset: int,
    scale: Optional[float] = None,
):
    batch_size = query.size(0)
    num_heads = query.size(1)
    head_dim = query.size(3)

    grad_q = torch.empty_permuted(
        (batch_size, num_heads, max_q, head_dim),
        (0, 2, 1, 3),
        dtype=query.dtype,
        device=query.device,
    )
    grad_k = torch.empty_permuted(
        (batch_size, num_heads, max_k, head_dim),
        (0, 2, 1, 3),
        dtype=key.dtype,
        device=key.device,
    )
    grad_v = torch.empty_permuted(
        (batch_size, num_heads, max_k, head_dim),
        (0, 2, 1, 3),
        dtype=value.dtype,
        device=value.device,
    )

    return grad_q, grad_k, grad_v


@register_meta(
    [
        aten._scaled_dot_product_efficient_attention,
    ]
)
def meta__scaled_dot_product_efficient(
    query: Tensor,
    key: Tensor,
    value: Tensor,
    compute_log_sumexp: bool,
    is_causal: bool = False,
    scale: Optional[float] = None,
):
    query = query.transpose(1, 2)
    key = key.transpose(1, 2)
    value = value.transpose(1, 2)

    B = query.size(0)
    M = query.size(1)
    N = key.size(1)
    num_heads = query.size(-2)
    K = query.size(-1)
    Kv = value.size(-1)

    res = torch.empty(B, M, num_heads, Kv, dtype=query.dtype, device=query.device)

    logsumexp_dim = math.ceil(M / 32) * 32 if compute_log_sumexp else 0
    logsum_exp = torch.empty(
        (B, num_heads, logsumexp_dim),
        dtype=torch.float,
        device=query.device,
    )

    res = res.transpose(1, 2)

    return res, logsum_exp


@register_meta(
    [
        aten._scaled_dot_product_efficient_attention_backward,
    ]
)
def meta__scaled_dot_product_efficient_backward(
    grad_out: Tensor,
    query: Tensor,
    key: Tensor,
    value: Tensor,
    out: Tensor,
    logsumexp: Tensor,
    is_causal: bool = False,
    chunk_grad_outputs=False,
    scale: Optional[float] = None,
):
    grad_out = grad_out.transpose(1, 2)
    query = query.transpose(1, 2)
    key = key.transpose(1, 2)
    value = value.transpose(1, 2)

    B = query.size(0)
    M = query.size(1)
    N = key.size(1)
    nH = query.size(2)
    K = query.size(3)

    grad_kv_needs_init = is_causal and N > M

    grad_q = torch.empty(query.shape, dtype=query.dtype, device=query.device)
    grad_k = (
        torch.zeros(key.shape, dtype=key.dtype, device=key.device)
        if grad_kv_needs_init
        else torch.empty(key.shape, dtype=key.dtype, device=key.device)
    )
    grad_v = (
        torch.zeros(value.shape, dtype=value.dtype, device=value.device)
        if grad_kv_needs_init
        else torch.empty(value.shape, dtype=value.dtype, device=value.device)
    )
    return (
        grad_q.transpose(1, 2),
        grad_k.transpose(1, 2),
        grad_v.transpose(1, 2),
    )


@register_meta([aten.scatter_reduce.two, aten.scatter_reduce.two_out])
@out_wrapper()
def meta_scatter_reduce_two(self, dim, index, src, reduce, include_self=True):
    scatter_meta_impl(self, dim, index, src, reduce, use_new_options=True)
    return self.new_empty(self.shape)


@register_meta(aten.scatter_reduce_.two)
def meta_scatter_reduce__two(self, dim, index, src, reduce, include_self=True):
    scatter_meta_impl(self, dim, index, src, reduce, use_new_options=True)
    return self


@register_meta([aten.multinomial.default, aten.multinomial.out])
@out_wrapper()
def meta_multinomial(input, num_samples, replacement=False, *, generator=None):
    torch._check(
        0 < input.dim() <= 2,
        lambda: f"The probabilty distributions dimensions must be 1 or 2, but got {input.dim()}",
    )
    if input.dim() == 1:
        return torch.empty(num_samples, dtype=torch.long, device=input.device)
    return torch.empty(
        input.size(0), num_samples, dtype=torch.long, device=input.device
    )


def multiply_integers(vs):
    r = 1
    for v in vs:
        r *= v
    return r


def upsample_common_check(input_size, output_size, num_spatial_dims):
    torch._check(
        len(output_size) == num_spatial_dims,
        lambda: f"It is expected output_size equals to {num_spatial_dims}, but got size {len(output_size)}",
    )
    expected_input_dims = num_spatial_dims + 2  # N, C, ...
    torch._check(
        len(input_size) == expected_input_dims,
        lambda: f"It is expected input_size equals to {expected_input_dims}, but got size {len(input_size)}",
    )

    torch._check(
        all(s > 0 for s in input_size[2:]) and all(s > 0 for s in output_size),
        lambda: f"Input and output sizes should be greater than 0, but got "
        f"input size {input_size} and output size {output_size}",
    )

    nbatch, channels = input_size[:2]
    return (nbatch, channels, *output_size)


@register_meta(aten.upsample_nearest1d.default)
def upsample_nearest1d(input, output_size, scales=None):
    torch._check(
        input.numel() != 0 or multiply_integers(input.size()[1:]),
        lambda: f"Non-empty 3D data tensor expected but got a tensor with sizes {input.size()}",
    )
    full_output_size = upsample_common_check(
        input.size(), output_size, num_spatial_dims=1
    )
    return input.new_empty(full_output_size).to(
        memory_format=utils.suggest_memory_format(input)
    )


@register_meta(aten.upsample_nearest2d.default)
def upsample_nearest2d(input, output_size, scales_h=None, scales_w=None):
    torch._check(
        input.numel() != 0 or multiply_integers(input.size()[1:]),
        lambda: f"Non-empty 4D data tensor expected but got a tensor with sizes {input.size()}",
    )
    full_output_size = upsample_common_check(
        input.size(), output_size, num_spatial_dims=2
    )
    output = input.new_empty(full_output_size)

    # convert output to correct memory format, if necessary
    memory_format = utils.suggest_memory_format(input)

    # following "heuristic: only use channels_last path when it's faster than the contiguous path"
    _, n_channels, _, _ = input.shape
    if input.device.type == "cuda" and n_channels < 4:
        memory_format = torch.contiguous_format

    output = output.contiguous(memory_format=memory_format)

    return output


@register_meta(aten.upsample_nearest2d_backward.default)
def upsample_nearest2d_backward(
    grad_output: Tensor,
    output_size: Sequence[Union[int, torch.types.SymInt]],
    input_size: Sequence[Union[int, torch.types.SymInt]],
    scales_h: float = None,
    scales_w: float = None,
):
    full_output_size = upsample_common_check(
        input_size, output_size, num_spatial_dims=2
    )
    torch._check(
        grad_output.ndim == 4,
        lambda: f"Expected grad_output to be a tensor of dimension 4 but got: dimension {grad_output.ndim}",
    )
    for i in range(4):
        torch._check(
            grad_output.size(i) == full_output_size[i],
            lambda: (
                f"Expected grad_output to have the same shape as output;"
                f" output.size({i}) = {full_output_size[i]}"
                f" but got grad_output.size({i}) = {grad_output.size(i)}"
            ),
        )

    return grad_output.new_empty(input_size).to(
        memory_format=utils.suggest_memory_format(grad_output)
    )  # type: ignore[call-overload]


@register_meta(aten.upsample_nearest3d.default)
def upsample_nearest3d(input, output_size, scales_d=None, scales_h=None, scales_w=None):
    torch._check(
        input.numel() != 0 or multiply_integers(input.size()[1:]),
        lambda: f"Non-empty 5D data tensor expected but got a tensor with sizes {input.size()}",
    )
    full_output_size = upsample_common_check(
        input.size(), output_size, num_spatial_dims=3
    )
    return input.new_empty(full_output_size).to(
        memory_format=utils.suggest_memory_format(input)
    )


@register_meta(
    [
        aten.sort.default,
        aten.sort.stable,
        aten.sort.values,
        aten.sort.values_stable,
    ]
)
def meta_sort(self, stable=None, dim=-1, descending=False, values=None, indices=None):
    v, i = torch.empty_like(self), torch.empty_like(self, dtype=torch.int64)
    if values is not None and indices is not None:
        assert isinstance(values, TensorLike)
        assert isinstance(indices, TensorLike)
        # Makes sure values and indices have the same strides. For cases where
        # these have different shapes, like (5, 10, 5) and (0) in msort.
        out_shape = v.shape
        out_stride = v.stride()
        values = _maybe_resize_out(values, out_shape)
        indices = _maybe_resize_out(indices, out_shape)
        values.as_strided_(out_shape, out_stride)
        indices.as_strided_(out_shape, out_stride)
        _safe_copy_out(copy_from=v, copy_to=values)  # type: ignore[arg-type]
        _safe_copy_out(copy_from=i, copy_to=indices)  # type: ignore[arg-type]
        return values, indices
    return v, i


def rnn_cell_checkSizes(
    input_gates, hidden_gates, input_bias, hidden_bias, factor, prev_hidden
):
    torch._check(input_gates.ndim == 2, lambda: f"{input_gates.ndim} != 2")
    torch._check(
        input_gates.shape == hidden_gates.shape,
        lambda: f"{input_gates.shape} != {hidden_gates.shape}",
    )
    gates_size = input_gates.size(1)
    if input_bias is not None:
        torch._check(input_bias.ndim == 1, lambda: f"{input_bias.ndim} != 1")
        torch._check(
            input_bias.numel() == gates_size,
            lambda: f"{input_bias.numel()} != {gates_size}",
        )
        torch._check(
            input_bias.shape == hidden_bias.shape,
            lambda: f"{input_bias.shape} != {hidden_bias.shape}",
        )
    torch._check(prev_hidden.ndim == 2, lambda: f"{prev_hidden.ndim} != 2")
    expected_prev_hidden_numel = input_gates.size(0) * gates_size // factor
    torch._check(
        prev_hidden.numel() == expected_prev_hidden_numel,
        lambda: f"{prev_hidden.numel()} != {input_gates.size(0)} * {gates_size} // {factor} (aka {expected_prev_hidden_numel})",
    )
    torch._check(
        all(
            x.device == input_gates.device
            for x in [hidden_gates, input_bias, hidden_bias, prev_hidden]
        ),
        lambda: "expected all inputs to be same device",
    )


@register_meta(aten._thnn_fused_lstm_cell.default)
def _thnn_fused_lstm_cell_meta(
    input_gates, hidden_gates, cx, input_bias=None, hidden_bias=None
):
    rnn_cell_checkSizes(input_gates, hidden_gates, input_bias, hidden_bias, 4, cx)
    workspace = torch.empty_like(input_gates, memory_format=torch.contiguous_format)
    hy = torch.empty_like(cx, memory_format=torch.contiguous_format)
    cy = torch.empty_like(cx, memory_format=torch.contiguous_format)
    return (hy, cy, workspace)


@register_meta(aten._cudnn_rnn.default)
def _cudnn_rnn(
    input,
    weight,
    weight_stride0,
    weight_buf,
    hx,
    cx,
    mode,
    hidden_size,
    proj_size,
    num_layers,
    batch_first,
    dropout,
    train,
    bidirectional,
    batch_sizes,
    dropout_state,
):
    is_input_packed = len(batch_sizes) != 0
    if is_input_packed:
        seq_length = len(batch_sizes)
        mini_batch = batch_sizes[0]
        batch_sizes_sum = input.shape[0]
    else:
        seq_length = input.shape[1] if batch_first else input.shape[0]
        mini_batch = input.shape[0] if batch_first else input.shape[1]
        batch_sizes_sum = -1

    num_directions = 2 if bidirectional else 1
    out_size = proj_size if proj_size != 0 else hidden_size
    if is_input_packed:
        out_shape = [batch_sizes_sum, out_size * num_directions]
    else:
        out_shape = (
            [mini_batch, seq_length, out_size * num_directions]
            if batch_first
            else [seq_length, mini_batch, out_size * num_directions]
        )
    output = input.new_empty(out_shape)

    cell_shape = [num_layers * num_directions, mini_batch, hidden_size]
    if cx is None:
        cy = torch.empty(0, device=input.device)
    else:
        cy = cx.new_empty(cell_shape)

    hy = hx.new_empty([num_layers * num_directions, mini_batch, out_size])

    # TODO: Query cudnnGetRNNTrainingReserveSize (expose to python)
    reserve_shape = 0 if train else 0
    reserve = input.new_empty(reserve_shape, dtype=torch.uint8)

    return output, hy, cy, reserve, weight_buf


@register_meta(aten.mkldnn_rnn_layer.default)
def mkldnn_rnn_layer(
    input,
    w0,
    w1,
    w2,
    w3,
    hx_,
    cx_,
    reverse,
    batch_sizes,
    mode,
    hidden_size,
    num_layers,
    has_biases,
    bidirectional,
    batch_first,
    train,
):
    seq_length = input.shape[1] if batch_first else input.shape[0]
    mini_batch = input.shape[0] if batch_first else input.shape[1]
    output_chanels = hidden_size
    out_shape = (
        [mini_batch, seq_length, output_chanels]
        if batch_first
        else [seq_length, mini_batch, output_chanels]
    )
    output = input.new_empty(out_shape)
    if hx_ is None:
        hy = torch.empty(0, device=input.device)
    else:
        hy = hx_.new_empty(hx_.shape)
    if cx_ is None:
        cy = torch.empty(0, device=input.device)
    else:
        cy = cx_.new_empty(cx_.shape)
    workspace = torch.empty(0, device=input.device, dtype=torch.uint8)
    return output, hy, cy, workspace


def zero_numel_check_dims(self, dim, fn_name):
    if self.ndim == 0:
        torch._check_index(
            dim == 0 or dim == -1,
            lambda: f"{fn_name}: Expected reduction dim -1 or 0 for scalar but got {dim}",
        )
    else:
        torch._check_index(
            self.size(dim) != 0,
            lambda: f"{fn_name}: Expected reduction dim {dim} to have non-zero size.",
        )


# From aten/src/ATen/native/ReduceOps.cpp
def check_argmax_argmin(name, self, dim):
    if dim is not None:
        dim = maybe_wrap_dim(dim, self.dim())
        zero_numel_check_dims(self, dim, name)
    else:
        torch._check(
            self.numel() != 0,
            lambda: f"{name}: Expected reduction dim to be specified for input.numel() == 0.",
        )


@register_meta([aten.argmax.default, aten.argmin.default])
def argmax_argmin_meta(self, dim=None, keepdim=False):
    check_argmax_argmin("argmax", self, dim)
    dims = utils.reduction_dims(self.shape, (dim,) if dim is not None else None)
    shape = _compute_reduction_shape(self, dims, keepdim)
    return self.new_empty(shape, dtype=torch.int64)


@register_meta(aten.scalar_tensor.default)
def scalar_tensor(s, dtype=None, layout=None, device=None, pin_memory=None):
    return torch.empty(
        (), dtype=dtype, layout=layout, device=device, pin_memory=pin_memory
    )


@register_meta(aten.topk.default)
def topk_meta(self, k, dim=-1, largest=True, sorted=True):
    # From aten/src/ATen/native/Sorting.cpp
    dim = maybe_wrap_dim(dim, self.dim(), wrap_scalar=True)
    torch._check(
        k >= 0 and k <= (self.size(dim) if self.dim() > 0 else 1),
        lambda: "selected index k out of range",
    )
    sliceSize = 1 if self.dim() == 0 else self.size(dim)
    torch._check(k >= 0 and k <= sliceSize, lambda: "k not in range for dimension")

    topKSize = list(self.shape)
    if len(topKSize) > 0:
        topKSize[dim] = k
    return self.new_empty(topKSize), self.new_empty(topKSize, dtype=torch.int64)


legacy_contiguous_memory_format = torch.contiguous_format


# From aten/src/ATen/native/cuda/RNN.cu
def checkLSTMBackwardSizes(grad_hy, grad_cy, cx, cy, workspace):
    defined_grad = grad_hy if grad_hy is not None else grad_cy
    torch._check(defined_grad.dim() == 2, lambda: "")
    exp_size = defined_grad.size()
    if grad_hy is not None:
        torch._check(grad_hy.size() == exp_size, lambda: "")
    if grad_cy is not None:
        torch._check(grad_cy.size() == exp_size, lambda: "")
    torch._check(cx.size() == exp_size, lambda: "")
    torch._check(cy.size() == exp_size, lambda: "")
    torch._check(workspace.dim() == 2, lambda: "")
    torch._check(workspace.numel() == exp_size[0] * exp_size[1] * 4, lambda: "")


# From aten/src/ATen/native/cuda/RNN.cu
@register_meta(aten._thnn_fused_lstm_cell_backward_impl.default)
def _thnn_fused_lstm_cell_backward_impl(grad_hy, grad_cy, cx, cy, workspace, has_bias):
    if grad_hy is None and grad_cy is None:
        return None, None, None
    checkLSTMBackwardSizes(grad_hy, grad_cy, cx, cy, workspace)
    grad_gates = torch.empty_like(
        workspace, memory_format=legacy_contiguous_memory_format
    )
    grad_cx = torch.empty_like(cx, memory_format=legacy_contiguous_memory_format)
    grad_bias = grad_gates.sum(0, keepdim=False) if has_bias else None
    return grad_gates, grad_cx, grad_bias


@register_meta(aten.pixel_shuffle.default)
def meta_pixel_shuffle(self, upscale_factor):
    assert (
        len(self.shape) > 2 and self.shape[-3] % (upscale_factor * upscale_factor) == 0
    ), f"Invalid input shape for pixel_shuffle: {self.shape} with upscale_factor = {upscale_factor}"

    def is_channels_last(ten):
        return torch._prims_common.suggest_memory_format(ten) == torch.channels_last

    def pick_memory_format():
        if is_channels_last(self):
            if device_hint(self) == "cuda":
                return torch.contiguous_format
            else:
                return torch.channels_last
        elif self.is_contiguous(memory_format=torch.contiguous_format):
            return torch.contiguous_format
        elif self.is_contiguous(memory_format=torch.preserve_format):
            return torch.preserve_format

    C = self.shape[-3] // (upscale_factor * upscale_factor)
    Hr = self.shape[-2] * upscale_factor
    Wr = self.shape[-1] * upscale_factor
    out_shape = (*self.shape[:-3], C, Hr, Wr)

    out = self.new_empty(out_shape)
    out = out.to(memory_format=pick_memory_format())  # type: ignore[call-overload]
    return out


@register_meta(aten.mkldnn_rnn_layer_backward.default)
def mkldnn_rnn_layer_backward(
    input,
    weight0,
    weight1,
    weight2,
    weight3,
    hx_,
    cx_tmp,
    output,
    hy_,
    cy_,
    grad_output_r_opt,
    grad_hy_r_opt,
    grad_cy_r_opt,
    reverse,
    mode,
    hidden_size,
    num_layers,
    has_biases,
    train,
    bidirectional,
    batch_sizes,
    batch_first,
    workspace,
):
    diff_x = input.new_empty(input.shape)
    diff_hx = hx_.new_empty(hx_.shape)
    diff_cx = cx_tmp.new_empty(cx_tmp.shape)
    diff_w1 = weight0.new_empty(weight0.shape)
    diff_w2 = weight1.new_empty(weight1.shape)
    diff_b = weight2.new_empty(weight2.shape)
    return diff_x, diff_w1, diff_w2, diff_b, diff_b, diff_hx, diff_cx


@register_meta([aten.bucketize.Tensor, aten.bucketize.Tensor_out])
@out_wrapper()
def meta_bucketize(self, boundaries, *, out_int32=False, right=False):
    return torch.empty_like(
        self, dtype=torch.int32 if out_int32 else torch.int64
    ).contiguous()


@register_meta(aten._upsample_bilinear2d_aa.default)
def meta_upsample_bilinear2d_aa(
    input, output_size, align_corners, scales_h=None, scales_w=None
):
    full_output_size = upsample_common_check(
        input.size(), output_size, num_spatial_dims=2
    )
    torch._check(
        input.numel() != 0 or all(size > 0 for size in input.size()[1:]),
        lambda: f"Non-empty 4D data tensor expected but got a tensor with sizes {input.size()}",
    )
    return input.new_empty(full_output_size).to(
        memory_format=utils.suggest_memory_format(input)
    )


# From aten/src/ATen/native/cuda/AmpKernels.cu
@register_meta(aten._amp_foreach_non_finite_check_and_unscale_.default)
def _amp_foreach_non_finite_check_and_unscale_(self, found_inf, inv_scale):
    torch._check(
        found_inf.numel() == 1, lambda: "found_inf must be a 1-element tensor."
    )
    torch._check(
        inv_scale.numel() == 1, lambda: "inv_scale must be a 1-element tensor."
    )
    torch._check(
        found_inf.dtype.is_floating_point,
        lambda: "found_inf must be a float tensor.",
    )
    torch._check(
        inv_scale.dtype.is_floating_point,
        lambda: "inv_scale must be a float tensor.",
    )


# From aten/src/ATen/native/UnaryOps.cpp
@register_meta([aten.nan_to_num.default, aten.nan_to_num.out])
@out_wrapper()
def nan_to_num(self, nan=None, posinf=None, neginf=None):
    result_size = list(self.size())
    return self.new_empty(result_size)


@register_meta(torch.ops.aten.transpose_)
def transpose_(self, dim0, dim1):
    assert self.layout not in {
        torch.sparse_csr,
        torch.sparse_csc,
        torch.sparse_bsr,
        torch.sparse_bsc,
    }, f"torch.transpose_: in-place transposition is not supported for {self.layout} layout"

    ndims = self.ndim

    dim0 = maybe_wrap_dim(dim0, ndims)
    dim1 = maybe_wrap_dim(dim1, ndims)

    if dim0 == dim1:
        return self

    size = list(self.size())
    stride = list(self.stride())

    stride[dim0], stride[dim1] = stride[dim1], stride[dim0]
    size[dim0], size[dim1] = size[dim1], size[dim0]

    self.as_strided_(size, stride)
    return self


@register_meta(torch.ops.aten.t_)
def t_(self):
    ndims = self.ndim

    if self.is_sparse:
        sparse_dim = self.sparse_dim()
        dense_dim = self.dense_dim()
        assert (
            sparse_dim <= 2 and dense_dim == 0
        ), f"t_ expects a tensor with <= 2 sparse and 0 dense dimensions, but got {sparse_dim} sparse and {dense_dim} dense dimensions"  # noqa: B950
    else:
        assert (
            self.dim() <= 2
        ), f"t_ expects a tensor with <= 2 dimensions, but self is {ndims}D"

    return transpose_(self, 0, 0 if ndims < 2 else 1)


@register_meta([aten.searchsorted.Tensor, aten.searchsorted.Tensor_out])
@out_wrapper()
def meta_searchsorted(
    sorted_sequence, self, *, out_int32=False, right=False, side=None, sorter=None
):
    dtype = torch.int32 if out_int32 else torch.int64
    return torch.empty_like(self, dtype=dtype).contiguous()


# We must also trigger meta registrations from PrimTorch ref
# decompositions
import torch._refs
import torch._refs.nn.functional
import torch._refs.special


def activate_meta():
    activate_meta_table = {}

    # For a given op, we pick the most specific decomp function from
    # global_decomp_table in the precedence order of meta > post_autograd > pre_autograd
    for type in ["meta", "post_autograd", "pre_autograd"]:
        registry = global_decomposition_table[type]

        for opo in registry:
            if opo not in activate_meta_table:
                activate_meta_table[opo] = registry[opo]

    for op_overload, fn in activate_meta_table.items():
        assert isinstance(op_overload, OpOverload)

        op_overload.py_impl(torch._C.DispatchKey.Meta)(fn)

        if torch._C._dispatch_has_kernel_for_dispatch_key(
            op_overload.name(), "CompositeImplicitAutograd"
        ):
            # Internally, we shouldn't be registering meta kernels for any operators that
            # have CompositeImplicitAutograd kernels.
            # Instead, we should be letting those decompositions run, and writing meta kernels
            # only for the base operators.
            if op_overload in global_decomposition_table["meta"]:
                raise RuntimeError(
                    f"{op_overload} is a CompositeImplicitAutograd op, we shouldn't "
                    "register meta function for it. Instead, we should let the decomposition run and write "
                    "meta kernels for the base operators."
                )
            pass
        elif op_overload.is_view:
            # Attempting to register a python meta kernel for a view operator.
            # We shouldn't do this, because the output will report as not having aliased storages.
            # All view ops have meta kernels in C++ today, so we should use those instead.
            pass
        elif op_overload.name() in {
            "aten::empty_strided",  # causing infinite recursion, test_meta.py
            "aten::clone",  # causing infinite recursion
            "aten::_to_copy",  # causing infinite recursion, test_serialization.py -k test_tensor_subclass_getstate_overwrite  # noqa: B950
            "aten::copy_",  # Exception not raised, test_torch.py -k test_storage_meta_errors_cpu_int64  # noqa: B950
            "aten::constant_pad_nd",  # requires_grad mismatch, test_ops.py -k test_fake_crossref_backward_amp_istft_cuda_float32  # noqa: B950
            "aten::rot90",  # requires_grad mismatch! test_ops.py -k test_fake_crossref_backward_amp_rot90_cuda_float32  # noqa: B950
            "aten::as_strided_scatter",  # requires_grad mismatch, test_ops.py -k test_fake_crossref_backward_no_amp_as_strided_scatter_cuda_float32  # noqa: B950
        }:
            pass
        else:
            if "mkldnn::" in op_overload.name():
                _meta_lib_dont_use_me_use_register_meta_for_mkldnn.impl(op_overload, fn)
            elif "mkl::" in op_overload.name():
                _meta_lib_dont_use_me_use_register_meta_for_mkl.impl(op_overload, fn)
            else:
                _meta_lib_dont_use_me_use_register_meta.impl(op_overload, fn)


activate_meta()<|MERGE_RESOLUTION|>--- conflicted
+++ resolved
@@ -310,103 +310,6 @@
     return
 
 
-<<<<<<< HEAD
-=======
-# From aten/src/ATen/native/LinearAlgebraUtils.h
-def squareCheckInputs(self: Tensor, f_name: str):
-    assert (
-        self.dim() >= 2
-    ), f"{f_name}: The input tensor must have at least 2 dimensions."
-    assert self.size(-1) == self.size(
-        -2
-    ), f"{f_name}: A must be batches of square matrices, but they are {self.size(-2)} by {self.size(-1)} matrices"
-
-
-# Validates input shapes and devices
-# for linear solve methods (solve, cholesky_solve, lu_solve, triangular_solve)
-# From aten/src/ATen/native/LinearAlgebraUtils.h
-def linearSolveCheckInputs(
-    self: Tensor,
-    A: Tensor,
-    name: str,
-):
-    torch._check(
-        self.device == A.device,
-        lambda: (
-            f"Expected b and A to be on the same device, but found b on "
-            f"{self.device} and A on {A.device} instead."
-        ),
-    )
-
-    torch._check(
-        self.dtype == A.dtype,
-        lambda: (
-            f"Expected b and A to have the same dtype, but found b of type "
-            f"{self.dtype} and A of type {A.dtype} instead."
-        ),
-    )
-
-    torch._check(
-        A.size(-1) == A.size(-2),
-        lambda: (
-            f"A must be batches of square matrices, "
-            f"but they are {A.size(-2)} by {A.size(-1)} matrices"
-        ),
-    )
-
-    torch._check(
-        A.size(-1) == self.size(-2),
-        lambda: (
-            f"Incompatible matrix sizes for {name}: each A "
-            f"matrix is {A.size(-1)} by {A.size(-1)}"
-            f" but each b matrix is {self.size(-2)} by {self.size(-1)}"
-        ),
-    )
-
-
-# From aten/src/ATen/native/LinearAlgebraUtils.h
-def checkFloatingOrComplex(
-    t: Tensor, f_name: str, allow_low_precision_dtypes: bool = True
-):
-    dtype = t.dtype
-    torch._check(
-        t.is_floating_point() or t.is_complex(),
-        lambda: f"{f_name}: Expected a floating point or complex tensor as input. Got {dtype}",
-    )
-    if allow_low_precision_dtypes:
-        torch._check(
-            dtype in (torch.float, torch.double, torch.cfloat, torch.cdouble),
-            lambda: f"{f_name}: Low precision dtypes not supported. Got {dtype}",
-        )
-
-
-# From aten/src/ATen/native/LinearAlgebraUtils.h
-def checkIsMatrix(A: Tensor, f_name: str, arg_name: str = "A"):
-    torch._check(
-        A.dim() >= 2,
-        lambda: f"{f_name}: The input tensor {arg_name} must have at least 2 dimensions.",
-    )
-
-
-def checkInputsSolver(
-    A: Tensor,
-    B: Tensor,
-    left: bool,
-    f_name: str,
-):
-    squareCheckInputs(A, f_name)
-    checkIsMatrix(B, f_name)
-    torch._check(
-        A.size(-2) == B.size(-2) if left else A.size(-1) == B.size(-1),
-        lambda: (
-            f"{f_name}: Incompatible shapes of A and B for the equation "
-            f"{'AX = B' if left else 'XA = B'}"
-            f" ({A.size(-2)}x{A.size(-1)} and {B.size(-2)}x{B.size(-1)})"
-        ),
-    )
-
-
->>>>>>> 77dd8c5f
 def checkSameDevice(
     fn_name: str, result: Tensor, input: Tensor, result_name: str = "result"
 ):
