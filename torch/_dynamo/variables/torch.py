--- conflicted
+++ resolved
@@ -955,8 +955,9 @@
                     args = []
                     # One argument to graph per sub_args
                     for a in sub_args:
-<<<<<<< HEAD
-                        assert not isinstance(a, torch.Tensor), "Tensors should already be tracked?"
+                        assert not isinstance(
+                            a, torch.Tensor
+                        ), "Tensors should already be tracked?"
                         if isinstance(a, ConstantVariable):
                             proxy = tracer.create_graph_input("const")
                             args.append(a)
@@ -965,18 +966,6 @@
                             args.append(a)
                         else:
                             raise unimplemented("HigherOrderOperator with body that accepts non-Tensors as input")
-=======
-                        assert not isinstance(
-                            a, torch.Tensor
-                        ), "Tensors should already be tracked?"
-                        if not isinstance(a, TensorVariable):
-                            unimplemented(
-                                "HigherOrderOperator with body that accepts non-Tensors as input"
-                            )
-                        tracer.create_graph_input(a.as_proxy().node.name)
-                        args.append(a)
-
->>>>>>> 8e075f10
                     output = f.call_function(tx, args, {})
                     # breakpoint()
                     # Register output to graph
