--- conflicted
+++ resolved
@@ -194,23 +194,17 @@
 disable_cpp_codegen = is_fbcode()
 
 
-<<<<<<< HEAD
 # Runs constant folding upon inductor compilation, freezing the values of parameters
 # and buffers
-freezing: bool = False
+freezing: bool = os.environ.get("TORCHINDUCTOR_FREEZING", "0") == "1"
 
 # Make freezing invalidate the eager Parameters of nn modules, to avoid memory overhead
 # of potentially keeping multiple copies of weights
 freezing_discard_parameters: bool = False
 
 
-# config specific to codegen/cpp.pp
-@dataclasses.dataclass
-class CppConfig(ConfigMixin):
-=======
 # config specific to codegen/cpp.py
 class cpp:
->>>>>>> 374bd6e3
     # set to torch.get_num_threads()
     threads = -1
 
