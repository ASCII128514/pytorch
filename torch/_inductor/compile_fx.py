--- conflicted
+++ resolved
@@ -126,14 +126,11 @@
         cudagraphs = config.triton.cudagraphs
 
     shape_env = _shape_env_from_inputs(example_inputs)
-<<<<<<< HEAD
+    fake_mode = fake_mode_from_tensors(example_inputs)
 
     pattern_matcher.fx_passes(gm)
     V.debug.fx_graph_transformed(gm, example_inputs)
 
-=======
-    fake_mode = fake_mode_from_tensors(example_inputs)
->>>>>>> b68353f7
     graph = GraphLowering(
         gm,
         shape_env=shape_env,
