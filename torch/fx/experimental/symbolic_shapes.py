--- conflicted
+++ resolved
@@ -245,10 +245,7 @@
     'lt': lambda a, b: sympy.Lt(a, b),
     'le': lambda a, b: sympy.Le(a, b),
     'ge': lambda a, b: sympy.Ge(a, b),
-<<<<<<< HEAD
     'floor': lambda a: sympy.floor(a),
-=======
->>>>>>> 16e35bd1
     'ceil': lambda a: sympy.ceiling(a),
     'neg': lambda a: -a,
     'min': lambda a, b: sympy.Min(a, b),
