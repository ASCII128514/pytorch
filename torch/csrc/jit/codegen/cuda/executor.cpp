
#include <torch/csrc/jit/codegen/cuda/executor.h>

#include <torch/csrc/jit/codegen/cuda/codegen.h>
#include <torch/csrc/jit/codegen/cuda/executor_kernel_arg.h>
#include <torch/csrc/jit/codegen/cuda/instrumentation.h>
#include <torch/csrc/jit/codegen/cuda/ir_all_nodes.h>
#include <torch/csrc/jit/codegen/cuda/iter_visitor.h>
#include <torch/csrc/jit/codegen/cuda/kernel_ir.h>
#include <torch/csrc/jit/codegen/cuda/kernel_ir_printer.h>
#include <torch/csrc/jit/codegen/cuda/utils.h>

#include <ATen/core/LegacyTypeDispatch.h>
#include <ATen/cuda/CUDAContext.h>
#include <ATen/cuda/Exceptions.h>
#include <ATen/cuda/nvrtc_stub/ATenNVRTC.h>
#include <c10/core/DeviceGuard.h>
#include <c10/cuda/CUDAFunctions.h>
#include <c10/cuda/CUDAStream.h>

namespace torch {
namespace jit {
namespace fuser {
namespace cuda {

int FusionExecutor::fusion_id_counter_ = 0; // NOLINT

std::string FusionExecutor::getStructuredCode(const std::string& kernel) {
  // generating cuda code;
  std::string code = "";
#ifdef __HIP_PLATFORM_HCC__
  code += std::string("#include <hip/hip_runtime.h>\n") +
      std::string("#include <hip/hip_fp16.h>\n");
#endif
  code += std::string("namespace ") + FusionExecutor::kernelNamespace() +
      " {\n" + executor_utils::kernelPreamble() + kernel + "}\n";

  if (isDebugDumpEnabled(DebugDumpOption::CudaKernel)) {
    std::cout << "\n======= Codegen output for kernel: " << kernelName()
              << " =======\n\n"
              << kernel << "\n======================================\n\n";
  } else if (isDebugDumpEnabled(DebugDumpOption::CudaFull)) {
    std::cout << "\n======= Codegen output for kernel: " << kernelName()
              << " =======\n\n"
              << code << "\n======================================\n\n";
  }

  return code;
}

// TODO: come up with a more user friendly interface
void FusionExecutor::debugCompileFusionFromStr(
    Fusion* fusion,
    const std::string& code,
    const std::string& name,
    int id,
    CompileOptions options) {
  fusion_ = *fusion;
  FusionGuard fg(&fusion_);
  options_ = options;

  if (isDebugDumpEnabled(DebugDumpOption::FusionIr)) {
    fusion->print();
  } else if (isDebugDumpEnabled(DebugDumpOption::FusionIrMath)) {
    fusion->printMath();
  }

  if (isDebugDumpEnabled(DebugDumpOption::CudaFull)) {
    std::cout << "\n==== codegen output for kernel: " << kernelName()
              << " ====" << std::endl
              << code << std::endl
              << "======================================\n"
              << std::endl;
  }

  setUsedTVs();

  fusion_id_ = id;
  lowered_ = GpuLower(&fusion_);
  const auto kernel = lowered_.kernel();

  if (isDebugDumpEnabled(DebugDumpOption::KernelIr)) {
    kernel->print();
  }

  const auto& kernel_summary = kernel->summary();

  if (!kernel_summary.static_smem_allocations.empty()) {
    kir::ExpressionEvaluator static_evaluator;
    const auto static_smem_size = computeSharedMemory(
        static_evaluator, kernel_summary.static_smem_allocations);
    TORCH_INTERNAL_ASSERT(
        static_smem_size < max_device_smem,
        "The static shared memory allocation is larger than available memory.");
  }

  compiled_kernel_ = executor_utils::nvrtcCompile(code, name, fusion_id_);
  TORCH_INTERNAL_ASSERT(
      fusion_id_ > 0, "assign a fusion_id_ <= 0 is not accepted.");
}

void FusionExecutor::compileFusion(Fusion* fusion, CompileOptions options) {
  FUSER_PERF_SCOPE("compileFusion");

  TORCH_INTERNAL_ASSERT(
      !fusion->outputs().empty(), "No output found for this kernel, aborting.");

  for (auto out : fusion->outputs()) {
    TORCH_INTERNAL_ASSERT(
        out->getValType() == ValType::TensorView,
        "Output types from fusions that are not tensors are not supported at this point.");
  }

  if (isDebugDumpEnabled(DebugDumpOption::FusionIr)) {
    fusion->print();
  } else if (isDebugDumpEnabled(DebugDumpOption::FusionIrMath)) {
    fusion->printMath();
  }

  // Clone the fusion so we can store it
  fusion_ = *fusion;
  FusionGuard fg(&fusion_);
  options_ = options;

  TORCH_INTERNAL_ASSERT(
      options.device.is_cuda(), "Provided device to CUDA fuser is the CPU.");
  max_device_smem =
      at::cuda::getDeviceProperties(options.device.index())->sharedMemPerBlock;

  setUsedTVs();

  fusion_id_ = ++fusion_id_counter_;
  lowered_ = GpuLower(&fusion_);
  const auto kernel = lowered_.kernel();

  if (isDebugDumpEnabled(DebugDumpOption::KernelIr)) {
    kernel->print();
  }

  const auto kernel_code = codegen::generateCudaKernel(kernel, kernelName());
  const auto structured_code = getStructuredCode(kernel_code);

  const auto& kernel_summary = kernel->summary();

  if (!kernel_summary.static_smem_allocations.empty()) {
    kir::ExpressionEvaluator static_evaluator;
    const auto static_smem_size = computeSharedMemory(
        static_evaluator, kernel_summary.static_smem_allocations);
    TORCH_INTERNAL_ASSERT(
        static_smem_size < max_device_smem,
        "The static shared memory allocation is larger than available memory.");
  }

  TORCH_INTERNAL_ASSERT(
      !kernel_summary.has_dynamic_local_memory_allocations,
      "Allocations must be based on constant integers for local memory.");

  compiled_kernel_ = executor_utils::nvrtcCompile(
      structured_code,
      (kernelNamespace() + "::" + kernelName()).c_str(),
      fusion_id_);
  TORCH_INTERNAL_ASSERT(
      fusion_id_ > 0, "failed to assign a fusion_id_ after compilation.");
}

namespace {

at::Tensor inferAndAlloc(
    const kir::TensorView* tv,
    kir::ExpressionEvaluator& expr_eval,
    const CompileOptions& options,
    bool zero_init = false) {
  FUSER_PERF_SCOPE("inferAndAlloc");

  std::vector<int64_t> sizes;

  const auto domain = tv->domain();
  const auto maybe_rfactor_domain =
      domain->hasRFactor() ? domain->rfactorDomain() : domain->rootDomain();

  for (const auto id : maybe_rfactor_domain) {
    if (id->isReduction() ||
        id->iterType() == IterType::BroadcastWithoutStride) {
      continue;
    }
    const auto inferred_val = expr_eval.evaluate(id->rawExtent());
    TORCH_INTERNAL_ASSERT(
        inferred_val.has_value(),
        "Could not launch kernel as program could not infer ",
        kir::toString(id->rawExtent()),
        " for the buffer ",
        kir::toString(tv));
    sizes.push_back(inferred_val.value());
  }

<<<<<<< HEAD
  const auto at_type = data_type_to_aten(tv->dtype());
  const auto tensor_options =
      at::TensorOptions().dtype(at_type).device(options.device);
=======
  auto at_type = data_type_to_aten(tv->getDataType().value());
>>>>>>> 1eed54d1

  if (zero_init) {
    auto tensor_options =
        at::TensorOptions().dtype(at_type).device(options.device);
    c10::IntArrayRef isizes(sizes);
    return at::zeros(isizes, tensor_options);
  } else {
    c10::IntArrayRef isizes(sizes);
    // Non Variable type guard for empty_cuda call
    at::AutoNonVariableTypeMode non_variable_type_mode;
    return at::native::empty_cuda(
        isizes, at_type, c10::nullopt, options.device, c10::nullopt);
  }
}

} // namespace

uint64_t FusionExecutor::computeSharedMemory(
    kir::ExpressionEvaluator& expr_eval,
    const std::vector<const kir::Allocate*>& buffers,
    bool align_padding,
    uint64_t total) {
  FUSER_PERF_SCOPE("computeSharedMemory");
  for (auto smem_alloc : buffers) {
    // If this buffer aliases another buffer,
    // then do not allocate memory for this buffer.
    if (smem_alloc->alias() == nullptr) {
      const auto inferred_val = expr_eval.evaluate(smem_alloc->size());
      if (inferred_val.has_value()) {
        const uint64_t data_size = dataTypeSize(smem_alloc->buffer()->dtype());
        // Add padding to align dynamic shared memory
        if (align_padding) {
          total = ceilDiv(total, data_size) * data_size;
        }
        total += inferred_val.value() * data_size;
      } else {
        TORCH_INTERNAL_ASSERT(
            false,
            "Failed to evaluate the size ",
            smem_alloc->size(),
            " of shared memory buffer - T",
            smem_alloc->buffer()->name());
      }
    }
  }
  return total;
}

LaunchParams FusionExecutor::computeLaunchParams(
    const LaunchParams& launch_constraints,
    kir::ExpressionEvaluator& expr_eval) {
  FUSER_PERF_SCOPE("computeLaunchParams");

  LaunchParams launch_params;

  // Lets collect all IterDomains that are bound to a thread binding
  std::unordered_map<ParallelType, std::vector<const kir::Val*>, TypeHash>
      parallel_iter_extents;
  for (auto tv : getUsedTVs()) {
    for (auto id : tv->domain()->domain()) {
      if (id->isThread() && !id->isBroadcast()) {
        // TODO(kir): we should rewrite this logic based on the Kernel object
        auto kir_extent = lowered_.lowerValue(id->rawExtent());
        const auto it = parallel_iter_extents.find(id->getParallelType());
        if (it != parallel_iter_extents.end()) {
          it->second.push_back(kir_extent);
        } else {
          parallel_iter_extents[id->getParallelType()] = {kir_extent};
        }
      }
    }
  }

  // If any dimension was set in launch constraints we need to run through
  // IterDomains that have been parallelized, and bind those values. Or make
  // sure if they could be inferred the inference matches what was set.
  if (launch_constraints.nBlocks() * launch_constraints.nThreads() != -1) {
    for (auto& entry : parallel_iter_extents) {
      auto p_type = entry.first;
      if (launch_constraints.hasDim(p_type)) {
        auto parallel_extents = entry.second;
        for (auto extent : parallel_extents) {
          auto inferred_val = expr_eval.evaluate(extent);
          if (inferred_val.has_value()) {
            // This value could have been inferred, make sure it was set right.
            TORCH_CHECK(
                inferred_val.value() == launch_constraints.getDim(p_type) ||
                    launch_constraints.getRawVal(p_type) == -1,
                "inferred that ",
                p_type,
                " should be set to ",
                inferred_val.value(),
                " but launch constraints specified ",
                launch_constraints.getDim(p_type));
          } else {
            // Bind the launch constraint into our evaluation context
            expr_eval.bind(extent, launch_constraints.getDim(p_type));
            launch_params.bind(launch_constraints.getDim(p_type), p_type);
          }
        }
      }
    }
  }

  // Run through the rest of the parallel IterDomains and infer their size
  for (auto& entry : parallel_iter_extents) {
    auto p_type = entry.first;
    auto parallel_extents = entry.second;
    for (auto extent : parallel_extents) {
      const auto val = expr_eval.evaluate(extent);
      TORCH_INTERNAL_ASSERT(
          val.has_value(),
          "Tried to evaluate the extent of ",
          p_type,
          " to set launch bounds but could not.");
      launch_params.bind(*val, p_type);
    }
  }

  const auto kernel = lowered_.kernel();
  const auto& kernel_summary = kernel->summary();

  // Calculate Dynamic Shared Memory Size
  // Add workspace for reduction and broadcast
  uint64_t reduction_broadcast_workspace = 0;
  if (kernel_summary.has_block_reductions ||
      kernel_summary.has_grid_reductions ||
      kernel_summary.has_block_broadcasts) {
    // Not using nThreads here since it does not handle uninitialized value
    reduction_broadcast_workspace =
        dataTypeSize(kernel_summary.largest_smem_data_type) *
        launch_params.bdimx() * launch_params.bdimy() * launch_params.bdimz();
  }

  const uint64_t dynamic_smem_size = computeSharedMemory(
      expr_eval,
      kernel_summary.dynamic_smem_allocations,
      true,
      reduction_broadcast_workspace);

  const uint64_t static_smem_size =
      computeSharedMemory(expr_eval, kernel_summary.static_smem_allocations);

  TORCH_INTERNAL_ASSERT(
      (dynamic_smem_size + static_smem_size) < max_device_smem,
      "The total shared memory allocation is larger than available memory.");
  launch_params.setSmem(dynamic_smem_size);

  return launch_params;
}

FusionExecutor::GlobalBuffers FusionExecutor::allocGlobalVals(
    kir::ExpressionEvaluator& expr_eval) {
  FUSER_PERF_SCOPE("allocGlobalVals");
  GlobalBuffers global_buffers;
  const auto& kernel_summary = lowered_.kernel()->summary();
  for (auto alloc : kernel_summary.global_allocations) {
    TORCH_INTERNAL_ASSERT(
        alloc->buffer()->isA<kir::TensorView>(),
        "Cannot allocate global buffers that are not tensors.");
    if (!alloc->zeroInit()) {
      global_buffers.empty_buffers.push_back(inferAndAlloc(
          alloc->buffer()->as<kir::TensorView>(), expr_eval, options_, false));
    } else {
      global_buffers.zero_buffers.push_back(inferAndAlloc(
          alloc->buffer()->as<kir::TensorView>(), expr_eval, options_, true));
    }
  }

  return global_buffers;
}

std::vector<at::Tensor> FusionExecutor::allocOutputs(
    kir::ExpressionEvaluator& expr_eval) {
  FUSER_PERF_SCOPE("allocOutputs");
  const auto kernel = lowered_.kernel();
  std::vector<at::Tensor> outputs;
  for (auto output : kernel->outputs()) {
    TORCH_INTERNAL_ASSERT(
        output->isA<kir::TensorView>(),
        "Cannot allocate outputs that are not tensors.");
    outputs.push_back(inferAndAlloc(
        output->as<kir::TensorView>(), expr_eval, options_, false));
  }
  return outputs;
}

void FusionExecutor::setUsedTVs() {
  used_tvs_.clear();
  auto used_vals = DependencyCheck::getAllValsBetween(
      {fusion_.inputs().begin(), fusion_.inputs().end()}, fusion_.outputs());
  for (auto val : used_vals) {
    if (val->getValType().value() == ValType::TensorView) {
      used_tvs_.push_back(val->as<TensorView>());
    }
  }
}

std::vector<at::Tensor> FusionExecutor::runFusion(
    const at::ArrayRef<IValue>& inputs,
    const std::vector<at::Tensor>& outputs,
    const LaunchParams& launch_constraints,
    const c10::optional<size_t>& opt_code) {
  FUSER_PERF_SCOPE("runFusion");

  TORCH_INTERNAL_ASSERT(
      fusion_id_ > 0, "Cannot run fusion, it was not compiled.");
  TORCH_INTERNAL_ASSERT(
      !opt_code.has_value() || outputs.empty(),
      "short cut input cache is not compatible with pre-allocated output");

  ExecutorEntry* executor_entry = nullptr;
  if (opt_code.has_value()) {
    executor_entry = &executor_entry_lookup_[*opt_code];
  }

  FusionGuard fg(&fusion_);
  c10::DeviceGuard dg(options_.device);
  auto stream = at::cuda::getCurrentCUDAStream();

  LaunchParams launch_params;
  std::vector<at::Tensor> allocated_outputs = outputs;
  GlobalBuffers global_buffers;
  uint64_t rand_offset = 0;

  if (executor_entry && executor_entry->init) {
    {
      // context manager to disable auto grad for `empty_cuda` calls later
      at::AutoNonVariableTypeMode non_variable_type_mode;
      // take the short-cut for launch if we see a recorded input set again
      launch_params = executor_entry->launch_params;
      for (size_t i = 0; i < executor_entry->output_sizes.size(); i++) {
<<<<<<< HEAD
        auto tensor_options = at::TensorOptions()
                                  .dtype(executor_entry->output_types[i])
                                  .device(options_.device);
        allocated_outputs.push_back(at::native::empty_cuda(
            executor_entry->output_sizes[i], tensor_options));
=======
        alloced_outputs.push_back(at::native::empty_cuda(
            executor_entry->output_sizes[i],
            executor_entry->output_types[i],
            c10::nullopt,
            options_.device,
            c10::nullopt));
>>>>>>> 1eed54d1
      }
      for (size_t i = 0; i < executor_entry->empty_buffer_sizes.size(); i++) {
        global_buffers.empty_buffers.push_back(at::native::empty_cuda(
            executor_entry->empty_buffer_sizes[i],
            executor_entry->empty_buffer_types[i],
            c10::nullopt,
            options_.device,
            c10::nullopt));
      }
    }
    for (size_t i = 0; i < executor_entry->zero_buffer_sizes.size(); i++) {
      auto tensor_options = at::TensorOptions()
                                .dtype(executor_entry->zero_buffer_types[i])
                                .device(options_.device);
      global_buffers.zero_buffers.push_back(
          at::zeros(executor_entry->zero_buffer_sizes[i], tensor_options));
    }
    rand_offset = executor_entry->rand_offset;
  } else {
    // code path to take when either:
    //   1. no opt_code is provided or
    //   2. `executor_entry` is not initialized
    executor_utils::validateKernelInputs(&fusion_, inputs, options_.device);

    const auto kernel = lowered_.kernel();

    auto expr_eval = executor_utils::bindKernelInputs(inputs, kernel);

    launch_params = computeLaunchParams(launch_constraints, expr_eval);

    if (outputs.empty() || outputs.size() != fusion_.outputs().size()) {
      allocated_outputs = allocOutputs(expr_eval);
    } else {
      executor_utils::validateKernelOutputs(
          &fusion_, allocated_outputs, options_.device);
    }

    global_buffers = allocGlobalVals(expr_eval);

    if (kernel->summary().is_stochastic) {
      // NOTE: this is how we map offset to PW kernels in order to have
      // identical random number generator to match native PyTorch results.
      // But it doesn't really work as it takes assumption how threads are
      // binded but is not generally how we handle that in scheduler.
      // Refer to `Philox` in generated kernel to understand how the mapping
      // works.
      rand_offset = 4 *
          (std::ceil(
               allocated_outputs[0].numel() /
               (4.0 * 128 * launch_params.gdimx())) + // NOLINT
           1);
    }

    // This is the entry when we have provided `opt_code` but the entry has not
    // been initialized yet.
    if (executor_entry) {
      // record the the short-cut executor entry for the given input set;
      executor_entry->launch_params = launch_params;
      for (const auto& output : allocated_outputs) {
        executor_entry->output_sizes.push_back(output.sizes().vec());
        executor_entry->output_types.push_back(output.scalar_type());
      }
      for (const auto& buffer : global_buffers.empty_buffers) {
        executor_entry->empty_buffer_sizes.push_back(buffer.sizes().vec());
        executor_entry->empty_buffer_types.push_back(buffer.scalar_type());
      }
      for (const auto& buffer : global_buffers.zero_buffers) {
        executor_entry->zero_buffer_sizes.push_back(buffer.sizes().vec());
        executor_entry->zero_buffer_types.push_back(buffer.scalar_type());
      }
      executor_entry->rand_offset = rand_offset;
      executor_entry->init = true;
    }
  }

  KernelArgumentHolder kernel_arguments;
  kernel_arguments.push(inputs);
  kernel_arguments.push(allocated_outputs);
  kernel_arguments.push(global_buffers.empty_buffers);
  kernel_arguments.push(global_buffers.zero_buffers);
  if (lowered_.kernel()->summary().is_stochastic) {
    kernel_arguments.appendPhiloxRNGSeed(rand_offset);
  }

  cudaEvent_t start_event = {};
  cudaEvent_t finish_event = {};

  if (measure_kernel_time_) {
    cudaEventCreate(&start_event);
    cudaEventCreate(&finish_event);
    cudaEventRecord(start_event);
  }

  if (execute_kernel_) {
    FUSER_PERF_SCOPE("cuLaunchKernel");
    AT_CUDA_DRIVER_CHECK(at::globalContext().getNVRTC().cuLaunchKernel(
        compiled_kernel_.function,
        launch_params.gdimx(),
        launch_params.gdimy(),
        launch_params.gdimz(),
        launch_params.bdimx(),
        launch_params.bdimy(),
        launch_params.bdimz(),
        launch_params.smem(),
        stream,
        kernel_arguments.getBuffer(),
        nullptr));
  }

  if (measure_kernel_time_) {
    cudaEventRecord(finish_event);
    cudaEventSynchronize(start_event);
    cudaEventSynchronize(finish_event);
    cudaEventElapsedTime(&kernel_time_ms_, start_event, finish_event);
  }

  return allocated_outputs;
}

} // namespace cuda
} // namespace fuser
} // namespace jit
} // namespace torch<|MERGE_RESOLUTION|>--- conflicted
+++ resolved
@@ -193,16 +193,10 @@
     sizes.push_back(inferred_val.value());
   }
 
-<<<<<<< HEAD
   const auto at_type = data_type_to_aten(tv->dtype());
-  const auto tensor_options =
-      at::TensorOptions().dtype(at_type).device(options.device);
-=======
-  auto at_type = data_type_to_aten(tv->getDataType().value());
->>>>>>> 1eed54d1
 
   if (zero_init) {
-    auto tensor_options =
+    const auto tensor_options =
         at::TensorOptions().dtype(at_type).device(options.device);
     c10::IntArrayRef isizes(sizes);
     return at::zeros(isizes, tensor_options);
@@ -432,20 +426,12 @@
       // take the short-cut for launch if we see a recorded input set again
       launch_params = executor_entry->launch_params;
       for (size_t i = 0; i < executor_entry->output_sizes.size(); i++) {
-<<<<<<< HEAD
-        auto tensor_options = at::TensorOptions()
-                                  .dtype(executor_entry->output_types[i])
-                                  .device(options_.device);
         allocated_outputs.push_back(at::native::empty_cuda(
-            executor_entry->output_sizes[i], tensor_options));
-=======
-        alloced_outputs.push_back(at::native::empty_cuda(
             executor_entry->output_sizes[i],
             executor_entry->output_types[i],
             c10::nullopt,
             options_.device,
             c10::nullopt));
->>>>>>> 1eed54d1
       }
       for (size_t i = 0; i < executor_entry->empty_buffer_sizes.size(); i++) {
         global_buffers.empty_buffers.push_back(at::native::empty_cuda(
