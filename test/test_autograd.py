import contextlib
import gc
import sys
import io
import math
import tempfile
import time
import threading
import unittest
import warnings
from copy import deepcopy
from collections import OrderedDict
from itertools import product
from operator import mul
from functools import reduce
import torch
import json

# TODO: remove this global setting
# Autograd tests use double as the default dtype
torch.set_default_dtype(torch.double)

from torch import nn
from torch._six import inf, nan, istuple
from torch.autograd.gradcheck import gradgradcheck, gradcheck
from torch.autograd.function import once_differentiable
from torch.autograd.profiler import (profile, format_time, EventList,
                                     FunctionEvent, FunctionEventAvg,
                                     record_function, emit_nvtx)
import torch.autograd.functional as autogradF
from torch.utils.checkpoint import checkpoint
from torch.testing._internal.common_utils import (TEST_MKL, TEST_WITH_ROCM, TestCase, run_tests, skipIfNoLapack,
                                                  suppress_warnings, slowTest,
                                                  load_tests, random_symmetric_matrix,
                                                  IS_WINDOWS, IS_MACOS, CudaMemoryLeakCheck)
from torch.autograd import Variable, Function, detect_anomaly
from torch.autograd.function import InplaceFunction
from torch.testing import randn_like
from torch.testing._internal.common_methods_invocations import (method_tests,
                                                                create_input, unpack_variables,
                                                                EXCLUDE_FUNCTIONAL, EXCLUDE_GRADCHECK,
                                                                EXCLUDE_GRADGRADCHECK,
                                                                EXCLUDE_GRADGRADCHECK_BY_TEST_NAME,
                                                                exclude_tensor_method,
                                                                mask_not_all_zeros,
                                                                S)
from torch.testing._internal.common_device_type import (instantiate_device_type_tests, skipCUDAIfRocm,
                                                        onlyCPU, onlyCUDA, dtypes, dtypesIfCUDA,
                                                        deviceCountAtLeast, skipCUDAIfCudnnVersionLessThan,
                                                        skipCUDAIf)

_END_SENTINEL = object()

def getattr_qualified(obj, qname, default=None):
    """ Like getattr but works with qualified names

    e.g. getattr(torch, 'fft.rfft')
    """
    path = qname.split('.')
    if len(path) > 1 and path[0] == 'fft':
        import torch.fft  # noqa: F401

    for name in path:
        obj = getattr(obj, name, _END_SENTINEL)
        if obj is _END_SENTINEL:
            return default
    return obj

# load_tests from common_utils is used to automatically filter tests for
# sharding on sandcastle. This line silences flake warnings
load_tests = load_tests

import pickle

PRECISION = 1e-4


@contextlib.contextmanager
def backward_engine(engine):
    _prev_engine = Variable._execution_engine
    Variable._execution_engine = engine()
    try:
        yield
    finally:
        Variable._execution_engine = _prev_engine


def graph_desc(fn):
    if fn is None:
        return 'None'
    result = type(fn).__name__ + '('
    next_functions = fn.next_functions
    for next_fn, _ in next_functions:
        result += graph_desc(next_fn)
        result += ', '
    if next_functions:
        result = result[:-2]
    return result + ')'


class TestAutograd(TestCase):

    def _function_test(self, cls):
        x = torch.randn(5, 5, requires_grad=True)
        y = torch.randn(5, 5, requires_grad=True)
        result = cls.apply(x, 2, y)
        go = torch.ones((), requires_grad=True)
        result.sum().backward(go, create_graph=True)

        self.assertEqual(x.grad, y + torch.ones(5, 5))
        self.assertEqual(y.grad, x + torch.ones(5, 5) * 2)
        self.assertIsNotNone(x.grad.grad_fn)
        self.assertIsNotNone(y.grad.grad_fn)

        return x, y

    def test_function(self):
        class MyFunction(Function):

            @staticmethod
            def forward(ctx, tensor1, pyscalar, tensor2):
                ctx.pyscalar = pyscalar
                ctx.save_for_backward(tensor1, tensor2)
                return tensor1 + pyscalar * tensor2 + tensor1 * tensor2

            @staticmethod
            def backward(ctx, grad_output):
                var1, var2 = ctx.saved_tensors
                # NOTE: self is the test case here
                self.assertIsInstance(var1, torch.Tensor)
                self.assertIsInstance(var2, torch.Tensor)
                self.assertIsInstance(grad_output, torch.Tensor)
                return (grad_output + grad_output * var2, None,
                        grad_output * ctx.pyscalar + grad_output * var1)

        x, y = self._function_test(MyFunction)

        x_grad_desc = graph_desc(x.grad.grad_fn)
        y_grad_desc = graph_desc(y.grad.grad_fn)
        self.assertExpected(x_grad_desc, "x_grad_desc")
        self.assertExpected(y_grad_desc, "y_grad_desc")

    def test_once_differentiable(self):
        class MyFunction(Function):

            @staticmethod
            def forward(ctx, tensor1, pyscalar, tensor2):
                ctx.pyscalar = pyscalar
                ctx.save_for_backward(tensor1, tensor2)
                return tensor1 + pyscalar * tensor2 + tensor1 * tensor2

            @staticmethod
            @once_differentiable
            def backward(ctx, grad_output):
                self.assertFalse(torch.is_grad_enabled())
                t1, t2 = ctx.saved_tensors
                return (grad_output + grad_output * t2, None,
                        grad_output * ctx.pyscalar + grad_output * t1)

        x, y = self._function_test(MyFunction)
        self.assertEqual(graph_desc(x.grad.grad_fn),
                         'CopyBackwards(None, Error(AccumulateGrad(), None, AccumulateGrad()))')
        self.assertEqual(graph_desc(y.grad.grad_fn),
                         'CopyBackwards(None, Error(AccumulateGrad(), None, AccumulateGrad()))')

    def test_function_returns_input(self):
        class MyFunction(Function):
            @staticmethod
            def forward(ctx, x):
                return x

            @staticmethod
            def backward(ctx, grad):
                return grad * 2

        for shape in [(1,), ()]:
            v = torch.ones(shape, requires_grad=True)
            MyFunction.apply(v).backward()
            self.assertEqual(v.grad, torch.full(shape, 2.))

            with torch.no_grad():
                v.grad.zero_()
            MyFunction.apply(v.clone()).backward()
            self.assertEqual(v.grad, torch.full(shape, 2.))

    def test_function_returns_undefined_tensor(self):
        class MyFunction(Function):
            @staticmethod
            def forward(ctx, x):
                return x * 2

            @staticmethod
            def backward(ctx, grad):
                return None

        # Test that undefined tensors returned from custom backward function
        # are propagated as undefined and not tensor full of zeroes
        x = torch.ones(1, requires_grad=True)

        MyFunction.apply(x).backward()
        self.assertIsNone(x.grad)

        MyFunction.apply(x ** 2).backward()
        self.assertIsNone(x.grad)

        MyFunction.apply(x).sum().backward()
        self.assertIsNone(x.grad)

        self.assertIsNone(torch.autograd.grad(MyFunction.apply(x), x, allow_unused=True)[0])

    def test_materialize_grads(self):
        class MyFunction(Function):
            @staticmethod
            def forward(ctx, x):
                return x

            @staticmethod
            def backward(ctx, grad):
                self.assertEqual(grad, torch.zeros(1))
                return grad

        x = torch.ones(1, requires_grad=True)
        torch._C._functions.UndefinedGrad()(MyFunction.apply(x)).backward()

    def test_dont_materialize_grads(self):
        class MyFunction(Function):
            @staticmethod
            def forward(ctx, x):
                ctx.set_materialize_grads(False)
                return x

            @staticmethod
            def backward(ctx, grad):
                self.assertIsNone(grad)
                return grad

        x = torch.ones(1, requires_grad=True)
        torch._C._functions.UndefinedGrad()(MyFunction.apply(x)).backward()

    def test_legacy_function_deprecation_exception(self):
        # Trigger exception
        class MyFunction(Function):
            def forward(self, x):
                return x

            def backward(self, grad_output):
                return grad_output

        # Check exception occurs
        with self.assertRaisesRegex(
                RuntimeError,
                'Legacy autograd function with non-static forward method is deprecated'):
            MyFunction()(torch.randn(3, 4))

    class SimulateBackwardError(Function):

        @staticmethod
        def forward(ctx, input):
            return input.clone()

        @staticmethod
        @once_differentiable
        def backward(ctx, input):
            raise Exception("Simulate error on backward pass")

    def test_custom_function_exception(self):

        t1 = torch.rand((3, 3), requires_grad=True)
        t2 = torch.rand((3, 3), requires_grad=True)

        tmp = (t1 + t2) * (t1 + t2)
        t3 = TestAutograd.SimulateBackwardError.apply(tmp)
        with self.assertRaisesRegex(Exception, "Simulate error on backward pass"):
            t3.sum().backward()

    def test_invalid_gradients(self):
        class MyFunction(Function):
            @staticmethod
            def forward(ctx, x):
                return x * 2

            @staticmethod
            def backward(ctx, grad_output):
                return torch.randn(10, dtype=torch.float)

        with self.assertRaisesRegex(RuntimeError, 'expected shape'):
            input = torch.randn(5, 5, dtype=torch.float, requires_grad=True)
            MyFunction.apply(input).sum().backward()

    def test_accumulate_grad(self):
        grad_output = torch.ones(5, 5)

        def compute_grad(create_graph):
            x = torch.randn(5, 5, requires_grad=True)
            y = x + 2
            y.backward(grad_output, retain_graph=True)
            x_grad = x.grad
            x_grad_clone = x.grad.clone()
            y.backward(grad_output, create_graph=create_graph)
            return x_grad, x_grad_clone

        # Accumulate in-place when create_graph is False
        x_grad, x_grad_clone = compute_grad(create_graph=False)
        self.assertEqual(x_grad, x_grad_clone * 2)

        # Accumulate out-of-place when create_graph is False
        x_grad, x_grad_clone = compute_grad(create_graph=True)
        self.assertEqual(x_grad, x_grad_clone)

    def test_accumulate_grad_tensor_reference(self):
        def _test_grad_tensor(params_grad_tensor, backward_grad_tensor, should_preserve_reference, create_graph):
            params = torch.tensor([1.5, 1.5]).requires_grad_()
            params.grad = params_grad_tensor
            grad_saved = params.grad
            params.backward(backward_grad_tensor, create_graph=create_graph)
            self.assertEqual(id(grad_saved) == id(params.grad), should_preserve_reference)

        for create_graph in (False, True):
            # Accumulate dense gradient to sparse gradient will change the `params.grad` reference
            _test_grad_tensor(
                torch.sparse_coo_tensor(torch.tensor([[1, 1]]).long(), torch.tensor([1., 1.])),
                torch.tensor([1.5, 1.5]),
                False,  # never accumulates in-place
                create_graph)

            # Accumulate dense gradient to dense gradient will preserve the `params.grad` reference,
            # but only if create_graph=False.
            _test_grad_tensor(
                torch.tensor([1.5, 1.5]),
                torch.tensor([1.5, 1.5]),
                not create_graph,
                create_graph)

            # Accumulate sparse gradient to sparse gradient will preserve the `params.grad` reference,
            # but only if create_graph=False.
            _test_grad_tensor(
                torch.sparse_coo_tensor(torch.tensor([[1, 1]]).long(), torch.tensor([1., 1.])),
                torch.sparse_coo_tensor(torch.tensor([[1, 1]]).long(), torch.tensor([1., 1.])),
                not create_graph,
                create_graph)

    @skipIfNoLapack
    def test_slogdet_sign(self):
        a = torch.randn(3, 3, requires_grad=True)
        s, logdet = a.slogdet()

        # test that sign should not require grad
        self.assertFalse(s.requires_grad)

        # test that backward through computation involving sign works
        def sign_mul_logdet(mat):
            s, logdet = mat.slogdet()
            return s * logdet

        u, s, v = a.detach().svd()
        s.abs_().clamp_(0.0001)
        for sign in (-1, 1):
            s[-1] = sign
            mat = torch.chain_matmul(u, s.diag(), v.t()).requires_grad_()
            gradcheck(sign_mul_logdet, mat)
            gradgradcheck(sign_mul_logdet, mat)

    def test_sum_to_with_empty_dim_grad(self):
        a = torch.rand(4, 0, requires_grad=True)
        b = torch.rand(4, 1, requires_grad=True)
        c = a + b
        assert c.shape == (4, 0)
        c.sum().backward()

        self.assertEqual(b.grad, torch.zeros(4, 1))
        self.assertEqual(a.grad, torch.zeros(4, 0))

    def test_hessian_vector(self):
        x = torch.randn(2, 2, requires_grad=True)
        y = torch.randn(2, 2, requires_grad=True)

        z = x ** 2 + y * x + y ** 2
        z.backward(torch.ones(2, 2), create_graph=True)

        with torch.no_grad():
            x_grad = 2 * x + y
            y_grad = x + 2 * y
        self.assertEqual(x.grad, x_grad)
        self.assertEqual(y.grad, y_grad)

        grad_sum = 2 * x.grad + y.grad
        grad_sum.backward(torch.ones(2, 2))
        x_hv = torch.ones(2, 2) * 5
        y_hv = torch.ones(2, 2) * 4
        self.assertEqual(x.grad, x_grad + x_hv)
        self.assertEqual(y.grad, y_grad + y_hv)

    def test_grad(self):
        x = torch.randn(2, 2, requires_grad=True)
        y = torch.randn(2, 2, requires_grad=True)
        z = x ** 2 + y * x + y ** 2
        z.backward(torch.ones(2, 2), create_graph=True)

        x_grad = 2 * x + y
        y_grad = x + 2 * y
        self.assertEqual(x.grad, x_grad)
        self.assertEqual(y.grad, y_grad)

        grad_sum = 2 * x.grad + y.grad
        x_hv = torch.autograd.grad(
            outputs=[grad_sum], grad_outputs=[torch.ones(2, 2)],
            inputs=[x], create_graph=True)
        expected_x_hv = torch.ones(2, 2) * 5
        expected_y_hv = torch.ones(2, 2) * 4

        self.assertEqual(x_hv[0], expected_x_hv)
        self.assertEqual(x.grad, x_grad)
        self.assertEqual(y.grad, y_grad)

        # Test that grad_outputs and outputs have the same shape
        grad_out = torch.ones(2)
        try:
            torch.autograd.grad(
                outputs=[grad_sum], grad_outputs=[grad_out],
                inputs=[x], create_graph=True)
            self.assertFail()
        except RuntimeError as error:
            self.assertEqual(str(error), "Mismatch in shape: grad_output[0] has a shape of "
                             + str(grad_out.shape) + " and output[0] has a shape of "
                             + str(grad_sum.shape) + ".")

    def test_grad_nonleaf(self):
        x_init = torch.randn(2, 2, requires_grad=True)
        x = x_init
        y = torch.randn(2, 2, requires_grad=True)
        grad_output = torch.ones(2, 2)

        def fn(x):
            return x ** 2 + y * x + y ** 2

        for _ in range(5):
            grad_x, = torch.autograd.grad(
                fn(x), x, grad_outputs=grad_output, create_graph=True)

            grad_x_expected = 2 * x + y
            self.assertIsNone(y.grad)
            self.assertIsNone(x.grad)
            self.assertEqual(grad_x, grad_x_expected)

            x = x + 0.05 * grad_x

        val_init = fn(x_init).sum()
        val_final = fn(x).sum()
        self.assertGreater(val_final, val_init)

        x.backward(grad_output)
        self.assertIsNotNone(y.grad)
        self.assertIsNotNone(x_init.grad)

    def test_grad_nonleaf_many_outputs(self):
        # This checks an edge case for function callbacks
        # We want to capture two grads of a function, but can only
        # register a single callback.
        x = torch.randn(4, 2, requires_grad=True)
        a, b = x.chunk(2)

        def hook(*grads):
            hook_called[0] = True
        hook_called = [False]
        x.register_hook(hook)

        go = torch.randn(2, 2)
        grad_a, grad_b = torch.autograd.grad(
            (a + 2 * b), [a, b], grad_outputs=go, create_graph=True)

        self.assertEqual(grad_a, go)
        self.assertEqual(grad_b, go * 2)
        self.assertFalse(hook_called[0])
        self.assertIsNone(x.grad)

    def test_grad_nonleaf_register_hook(self):
        # This checks an edge case for register_hook.
        # We want to capture grad of a nonleaf tensor,
        # but avoid segfault during backward of other nonleaf tensors
        x = torch.randn(5, requires_grad=True)
        x_list = x.unbind()

        x0 = x_list[0]
        hook_results = [None]

        def hook(grad):
            hook_results[0] = grad
        x0.register_hook(hook)

        x_list[0].backward()
        self.assertEqual(hook_results[0], torch.tensor(1.))
        expected_grad = torch.tensor([1., 0, 0, 0, 0])
        self.assertEqual(x.grad, expected_grad)
        self.assertIsNone(x_list[0].grad)

        for i in range(1, 5, 1):
            x_list[i].backward()
            self.assertEqual(hook_results[0], None)
            expected_grad[i] = 1.0
            self.assertEqual(x.grad, expected_grad)
            self.assertIsNone(x_list[i].grad)

    def test_hook_with_no_name(self):
        # Create a hook that do not have a __name__ attribute
        class MyHookClass:
            def __call__(self, grad):
                return grad.clone()

        x = torch.randn(5, requires_grad=True).clone()
        x.register_hook(MyHookClass())
        x.sum().backward()
        # Should run fine

    def test_sharded_grad(self):
        leaves = [torch.zeros(5, 5, requires_grad=True) for _ in range(10)]
        intermediates = [l * i + l * l for i, l in enumerate(leaves)]
        loss = sum(v * i for i, v in enumerate(intermediates)).sum()

        # define a helper for dividing intermediates into groups
        def group(l, group_size):
            return (l[i:i + group_size] for i in range(0, len(l), group_size))

        # Compute the d loss / d intermediates in chunks of shard_size
        shard_size = 2
        d_intermediates = [d_i for intermediates_batch in group(intermediates, shard_size)
                           for d_i in torch.autograd.grad(loss, intermediates_batch)]
        # Compute rest of backward pass
        torch.autograd.backward(intermediates, d_intermediates)

        for i, l in enumerate(leaves):
            self.assertEqual(l.grad, i * i * (1 + l))

    def test_backward_badcalls(self):
        x = torch.ones(1)
        with self.assertRaisesRegex(RuntimeError, 'does not require grad'):
            x.backward()

    def test_grad_badcalls(self):
        x = torch.ones(1)
        y = x ** 2
        with self.assertRaisesRegex(RuntimeError, 'does not require grad'):
            torch.autograd.grad(x, y)
        with self.assertRaisesRegex(RuntimeError, 'does not require grad'):
            torch.autograd.grad(y, x)

        x = torch.ones(1, requires_grad=True)
        y = x ** 2
        torch.autograd.grad(y, x)  # this should succeed now

    def test_grad_fn_badcalls(self):
        error_regex = 'expected .* arguments, got .* instead'
        x = torch.ones(1, requires_grad=True)
        y = x ** 2
        with self.assertRaisesRegex(TypeError, error_regex):
            y.grad_fn(x.detach(), x.detach())  # too many
        with self.assertRaisesRegex(TypeError, error_regex):
            y.grad_fn()  # too few

        y.grad_fn(x.detach())  # this should succeed

    def test_grad_unreachable(self):
        x = torch.ones(1, requires_grad=True)
        y = torch.ones(1, requires_grad=True)
        # Make sure x and y have grad accumulators allocated
        z = x * 2
        w = y * 2

        grad_x, grad_y = torch.autograd.grad(x * 2, [x, y], allow_unused=True)
        self.assertEqual(grad_x, x * 2)
        self.assertIsNone(grad_y)

        # This is slightly different than the case above, because z doesn't even
        # have a grad accumulator allocated.
        z = torch.ones(1, requires_grad=True)
        grad_x, grad_z = torch.autograd.grad(x * 2, [x, z], allow_unused=True)
        self.assertEqual(grad_x, x * 2)
        self.assertIsNone(grad_z)

        # allow_unused=False, but grads contains None inside, should throw
        with self.assertRaisesRegex(RuntimeError,
                                    "Set allow_unused=True"):
            grad_x, grad_y = torch.autograd.grad(x * 2, [x, y], allow_unused=False)

    def test_hooks(self):
        x = torch.ones(5, 5, requires_grad=True)
        y = torch.ones(5, 5) * 4
        y.requires_grad_(True)

        counter = [0]

        def bw_hook(inc, grad):
            self.assertIsInstance(grad, torch.Tensor)
            counter[0] += inc

        z = x ** 2 + x * 2 + x * y + y
        x.register_hook(lambda *args: bw_hook(0, *args))
        test = z.register_hook(lambda *args: bw_hook(1, *args))
        z.backward(torch.ones(5, 5), retain_graph=True)
        self.assertEqual(counter[0], 1)

        test2 = z.register_hook(lambda *args: bw_hook(2, *args))
        z.backward(torch.ones(5, 5), retain_graph=True)
        self.assertEqual(counter[0], 4)

        test2.remove()
        z.backward(torch.ones(5, 5), retain_graph=True)
        self.assertEqual(counter[0], 5)

        def bw_hook_modify(grad):
            return grad.mul(2)

        test.remove()
        z.register_hook(bw_hook_modify)
        with torch.no_grad():
            y.grad.zero_()
        z.backward(torch.ones(5, 5), retain_graph=True)
        self.assertEqual(y.grad, (x + 1) * 2)

        y.register_hook(bw_hook_modify)
        with torch.no_grad():
            y.grad.zero_()
        z.backward(torch.ones(5, 5))
        self.assertEqual(y.grad, (x + 1) * 4)

    def test_hooks_cpp(self):
        # Tests hooks for autograd function implemented in C++
        bn = torch.nn.BatchNorm1d(5, affine=False)
        bn.eval()

        counter = [0]

        def bw_hook(grad):
            counter[0] += 1
            return grad * 2

        x = torch.ones(5, 5, requires_grad=True)
        z = bn(x)
        z.register_hook(bw_hook)
        z.sum().backward()

        self.assertEqual(counter[0], 1, msg='bw_hook not called')
        self.assertEqual(x.grad, torch.ones(5, 5) * 2, atol=1e-5, rtol=0)

    def test_hook_none(self):
        # WARNING: this is a test for autograd internals.
        # You should never have to use such things in your code.
        class NoneGradientFunction(Function):
            @staticmethod
            def forward(ctx, x, y):
                assert ctx.needs_input_grad[0]
                assert not ctx.needs_input_grad[1]
                return x, y

            @staticmethod
            def backward(ctx, grad_x, grad_y):
                return grad_x, None

        was_called = [False]

        def hook(grad):
            self.assertIsNotNone(grad)
            was_called[0] = True

        x = torch.randn(5, 5, requires_grad=True)
        y = torch.randn(5, 5)
        rx, ry = NoneGradientFunction.apply(x, y)
        rx.register_hook(hook)
        ry.register_hook(hook)
        sum(rx, ry).sum().backward()
        self.assertTrue(was_called[0])

    def test_retain_grad(self):
        input = torch.rand(1, 3, requires_grad=True)
        h1 = input * 3
        out = (h1 * h1).sum()

        # It should be possible to call retain_grad() multiple times
        h1.retain_grad()
        h1.retain_grad()

        # Gradient should be accumulated
        out.backward(retain_graph=True)
        self.assertEqual(h1 * 2, h1.grad)
        out.backward(retain_graph=True)
        self.assertEqual(h1 * 4, h1.grad)

        with torch.no_grad():
            input.grad.zero_()
        # It should be a no-op for leaves
        input.retain_grad()
        input.retain_grad()
        out.backward()
        self.assertEqual(input * 18, input.grad)

    def test_retain_grad_cycle(self):
        import gc
        import weakref
        counter = [0]
        refs = [None]

        x = torch.ones(5, 5, requires_grad=True)

        def run_test():
            y = x * 2
            y.retain_grad()

            def inc(*args):
                counter[0] += 1
            refs[0] = weakref.ref(y, inc)
            return y / 2

        z = run_test()
        gc.collect()
        self.assertIsNone(refs[0]())
        self.assertEqual(counter[0], 1)
        z.sum().backward()

    def test_backward(self):
        v = torch.randn(5, 5, requires_grad=True)
        x = torch.randn(5, 5, requires_grad=True)
        y = (torch.rand(5, 5) + 0.1).requires_grad_(True)
        z = torch.randn(5, 5, requires_grad=True)
        grad_output = torch.randn(5, 5)

        v.backward(grad_output)
        self.assertEqual(v.grad, grad_output)

        a = x + (y * z) + 4 * z ** 2 * x / y
        a.backward(grad_output)
        x_grad = 4 * z.pow(2) / y + 1
        y_grad = z - 4 * x * z.pow(2) / y.pow(2)
        z_grad = 8 * x * z / y + y
        self.assertEqual(x.grad, x_grad * grad_output)
        self.assertEqual(y.grad, y_grad * grad_output)
        self.assertEqual(z.grad, z_grad * grad_output)

    def test_sparse_backward(self):
        class FixedGradientFunction(Function):
            @staticmethod
            def forward(ctx, x, grad_x):
                ctx.save_for_backward(grad_x)
                return x

            @staticmethod
            def backward(ctx, grad_x):
                saved_grad_x, = ctx.saved_tensors
                return saved_grad_x, None

        size = torch.Size([6, 3, 2])
        i1 = torch.LongTensor([
            [0, 3, 4],
            [0, 2, 2],
        ])
        v1 = torch.DoubleTensor([[1, 2], [4, 5], [7, 8]])
        sparse_grad1 = torch.sparse.DoubleTensor(i1, v1, size)
        i2 = torch.LongTensor([
            [0, 1, 3, 4],
            [0, 1, 2, 2],
        ])
        v2 = torch.DoubleTensor([[1, 2], [4, 3], [4, 5], [7, 8]])
        sparse_grad2 = torch.sparse.DoubleTensor(i2, v2, size)
        dense_grad = torch.rand(size).double()
        fn = FixedGradientFunction

        # sparse first
        x = torch.randn(size, requires_grad=True)
        (fn.apply(x, sparse_grad1) + fn.apply(x, dense_grad) + fn.apply(x, sparse_grad2)).sum().backward()
        self.assertEqual(x.grad, dense_grad + sparse_grad1 + sparse_grad2)
        # dense first
        x = torch.randn(size, requires_grad=True)
        (fn.apply(x, dense_grad) + fn.apply(x, sparse_grad1) + fn.apply(x, sparse_grad2)).sum().backward()
        self.assertEqual(x.grad, dense_grad + sparse_grad1 + sparse_grad2)
        # sparse only
        x = torch.randn(size, requires_grad=True)
        (fn.apply(x, sparse_grad1) + fn.apply(x, sparse_grad2)).sum().backward()
        self.assertEqual(x.grad, sparse_grad1 + sparse_grad2)

    def test_sparse_mm_backward(self):
        size = (3, 3)
        sparse = torch.sparse_coo_tensor(size, requires_grad=True)
        dense = torch.randn(size, requires_grad=True)

        z = sparse.mm(dense)
        with self.assertRaisesRegex(RuntimeError,
                                    "calculating the gradient of a sparse Tensor argument to mm is not supported."):
            z.sum().backward()

        z = dense.addmm(sparse, dense)
        with self.assertRaisesRegex(RuntimeError,
                                    "calculating the gradient of a sparse Tensor argument to mm is not supported."):
            z.sum().backward()


    def test_multi_backward(self):
        x = torch.randn(5, 5, requires_grad=True)
        y = torch.randn(5, 5, requires_grad=True)

        q = torch.randn(5, 5, requires_grad=True)

        a = torch.randn(5, 5, requires_grad=True)
        b = torch.randn(5, 5, requires_grad=True)

        q2 = q * 2
        z = x + y + q2
        c = a * b + q2
        grad_z = torch.randn(5, 5)
        grad_c = torch.randn(5, 5)
        torch.autograd.backward([z, c], [grad_z, grad_c])

        self.assertEqual(x.grad, grad_z)
        self.assertEqual(y.grad, grad_z)
        self.assertEqual(a.grad, grad_c * b)
        self.assertEqual(b.grad, grad_c * a)
        self.assertEqual(q.grad, (grad_c + grad_z) * 2)

    def test_multi_backward_no_grad(self):
        x = torch.randn(5, 5, requires_grad=True)
        y = torch.randn(5, 5, requires_grad=False)

        z = x + y
        q = y * 2

        # NB: we currently raise an exception if any arguments to backwards
        # have requires_grad=False and don't have a grad_fn. We may want to
        # relax that check to a warning.
        def call_backwards():
            torch.autograd.backward([z, q], [torch.ones(5, 5), torch.ones(5, 5)])
        self.assertRaises(RuntimeError, call_backwards)

    def test_dependent_backward(self):
        x = torch.randn(10, requires_grad=True)
        y = x ** 2
        z = y ** 3

        go_y = torch.randn(10)
        go_z = torch.randn(10)
        torch.autograd.backward([y, z], [go_y, go_z])

        xd = x
        self.assertEqual(x.grad, 2 * xd * go_y + 6 * xd.pow(5) * go_z)

    def test_save_output_nr(self):
        x = torch.randn(10, requires_grad=True)

        class MultiOutputFn(Function):
            @staticmethod
            def forward(ctx, x):
                return x[:5], x[5:]

            @staticmethod
            def backward(ctx, *grad):
                return torch.cat(grad)

        a, b = MultiOutputFn.apply(x)
        self.assertEqual(b.output_nr, 1)

        class TestFn(Function):
            @staticmethod
            def forward(ctx, b):
                ctx.save_for_backward(b)
                return b * 2

            @staticmethod
            def backward(ctx, grad_b):
                b, = ctx.saved_tensors
                self.assertEqual(b.output_nr, 1)

        TestFn.apply(b).sum().backward()

    def test_free_deep_graph(self):
        def scope():
            depth = 150000
            x = torch.randn(1, requires_grad=True)
            y = x.clone()

            # build a "chain" computation graph
            for _ in range(depth):
                y = y + y * 0.000001

            # graph deletion occurs when the above locals go out of scope.
            # In this case `del y` will trigger it but it's easier to leave
            # it to Python to delete the locals.

        # Should not stack overflow
        scope()

    def test_free_deep_graph_complicated(self):
        def scope():
            depth = 100000
            randchoice = torch.randint(2, [depth, 2])
            x = torch.randn(1, requires_grad=True)
            y = x.clone()

            # Hold the two previous values
            prev_values = [None, None]

            # Build a "chain with skip connections" graph
            for _ in range(depth):
                prev_tensors = [tensor for tensor in prev_values[:-1]
                                if tensor is not None]
                prev_values.append(y)
                prev_values.pop(0)

                # Definitely pick one tensor to add
                y += y * 0.000001

                # Possibly add other tensors
                nprev = len(prev_tensors)
                if nprev == 2:
                    y += randchoice[depth].mul(torch.cat(prev_tensors)).sum()

            # graph deletion occurs when the above locals go out of scope.

        # Should not stack overflow
        scope()

    def test_free_deep_graph_pyfunction(self):
        class MyOp(Function):
            @staticmethod
            def forward(ctx, tensor1, tensor2):
                return tensor1 + tensor2

            @staticmethod
            def backward(ctx, grad_output):
                return grad_output, grad_output

        def scope():
            depth = 150000
            x = torch.randn(1, requires_grad=True)
            y = x.clone()

            # build deeply nested computation graph
            for _ in range(depth):
                y = MyOp.apply(y, y)

            # graph deletion occurs when the above locals go out of scope.

        # Should not stack overflow
        scope()

    def test_no_unnecessary_save(self):
        # If we kept x in the derivative Function of x * 2 we would
        # get an error in the backward that would complain that we've
        # modified x, which was needed for gradient computation.
        # Since we should elide unnecessary saves, this test should pass.
        mu = torch.ones(1, requires_grad=True)
        x = torch.empty(1)
        loss = 0
        for i in range(3):
            x.detach_()
            x.copy_(mu + i)
            ft = torch.tensor([float(i)])
            multiplied = x * ft
            s = multiplied.sum()
            loss += s
        loss.backward()

    def test_no_grad(self):
        x = torch.ones(5, 5, requires_grad=True)
        y = torch.ones(5, 5) * 4
        with torch.no_grad():
            w = x + y

        @torch.no_grad()
        def adder(x, y):
            return x + y

        z = adder(x, y)

        self.assertFalse(w.requires_grad)
        self.assertRaises(RuntimeError, lambda: w.backward(torch.ones(5, 5)))
        self.assertIsNone(w.grad_fn)
        self.assertFalse(z.requires_grad)
        self.assertRaises(RuntimeError, lambda: z.backward(torch.ones(5, 5)))
        self.assertIsNone(z.grad_fn)

        # test nested decorator and with-statement on no_grad
        with torch.no_grad():
            self.assertFalse(torch.is_grad_enabled())
            w = adder(x, y)
            self.assertFalse(torch.is_grad_enabled())

    def test_set_grad_generator_functions(self):
        @torch.no_grad()
        def gen_no_grad():
            for i in range(10):
                self.assertEqual(torch.is_grad_enabled(), False)
                yield i

        with torch.enable_grad():
            for _ in gen_no_grad():
                self.assertEqual(torch.is_grad_enabled(), True)

        @torch.enable_grad()
        def gen_enable_grad():
            for i in range(10):
                self.assertEqual(torch.is_grad_enabled(), True)
                yield i

        with torch.no_grad():
            for _ in gen_enable_grad():
                self.assertEqual(torch.is_grad_enabled(), False)

    def test_set_grad_generator_functions_recursive(self):
        # enable_grad_decorator_recursive and no_grad_decorator_recursive call each other
        # recursively, to ensure that the decorators preserve the caller's setting
        @torch.enable_grad()
        def enable_grad_decorator_recursive(depth):
            self.assertTrue(torch.is_grad_enabled())
            if depth > 0:
                no_grad_decorator_recursive(depth - 1)
                self.assertTrue(torch.is_grad_enabled())

        @torch.no_grad()
        def no_grad_decorator_recursive(depth):
            self.assertFalse(torch.is_grad_enabled())
            if depth > 0:
                enable_grad_decorator_recursive(depth - 1)
                self.assertFalse(torch.is_grad_enabled())

        # enable_grad_context_manager_recursive and no_grad_context_manager_recursive call
        # each other recursively, to ensure that the decorators preserve the caller's setting
        def enable_grad_context_manager_recursive(depth):
            with torch.enable_grad():
                self.assertTrue(torch.is_grad_enabled())
                if depth > 0:
                    no_grad_context_manager_recursive(depth - 1)
                    self.assertTrue(torch.is_grad_enabled())

        def no_grad_context_manager_recursive(depth):
            with torch.no_grad():
                self.assertFalse(torch.is_grad_enabled())
                if depth > 0:
                    enable_grad_context_manager_recursive(depth - 1)
                    self.assertFalse(torch.is_grad_enabled())

        with torch.enable_grad():
            self.assertTrue(torch.is_grad_enabled())
            enable_grad_decorator_recursive(10)
            self.assertTrue(torch.is_grad_enabled())
            enable_grad_context_manager_recursive(10)
            self.assertTrue(torch.is_grad_enabled())

        with torch.no_grad():
            self.assertFalse(torch.is_grad_enabled())
            enable_grad_decorator_recursive(10)
            self.assertFalse(torch.is_grad_enabled())
            enable_grad_context_manager_recursive(10)
            self.assertFalse(torch.is_grad_enabled())

    def test_no_grad_python_function(self):
        """Python Functions should respect grad mode."""
        x = torch.ones(5, 5, requires_grad=True)

        class MyOp(Function):
            @staticmethod
            def forward(self, x):
                return x + 1

            @staticmethod
            def backward(self, dy):
                return dy

        with torch.no_grad():
            y = MyOp.apply(x)
        self.assertFalse(y.requires_grad)

    def test_indexing(self):
        x = torch.arange(1., 17).view(4, 4)
        y = Variable(x, requires_grad=True)

        def compare(x, y, idx, indexed_tensor, indexed_var):
            indexed_var_t = indexed_var.data
            if not isinstance(indexed_tensor, torch.Tensor):
                indexed_var_t = indexed_var_t[0]
            self.assertEqual(indexed_tensor, indexed_var_t)

            indexed_var.sum().backward()
            expected_grad = torch.Tensor(x.size()).fill_(0)
            expected_grad[idx] = 1
            self.assertEqual(y.grad, expected_grad)

        def check_index(x, y, idx):
            if y.grad is not None:
                with torch.no_grad():
                    y.grad.zero_()
            indexed_tensor = x[idx]
            indexed_var = y[idx]
            compare(x, y, idx, indexed_tensor, indexed_var)

        check_index(x, y, 1)
        check_index(x, y, (1, 1))
        check_index(x, y, slice(1, None))
        check_index(x, y, slice(None, 2))
        check_index(x, y, (slice(None, 2), 2))
        check_index(x, y, (slice(1, 2), 2))
        check_index(x, y, (1, slice(2, None)))
        check_index(x, y, (slice(None, None), slice(2, None)))
        check_index(x, y, torch.LongTensor([0, 2]))
        check_index(x, y, torch.rand(4, 4).bernoulli().bool())
        check_index(x, y, (Ellipsis, slice(2, None)))
        check_index(x, y, ([0], [0]))
        check_index(x, y, ([1, 2, 3], [0]))
        check_index(x, y, ([1, 2], [2, 1]))
        check_index(x, y, ([[1, 2], [3, 0]], [[0, 1], [2, 3]]))
        check_index(x, y, ([slice(None), [2, 3]]))
        check_index(x, y, ([[2, 3], slice(None)]))

        # advanced indexing, with less dim, or ellipsis
        check_index(x, y, ([0]))
        check_index(x, y, ([0], ))

        x = torch.arange(1., 49).view(4, 3, 4)
        y = Variable(x, requires_grad=True)

        check_index(x, y, (slice(None), [0], [0]))
        check_index(x, y, ([0], [0], slice(None)))
        check_index(x, y, (slice(None), [0, 1, 2], [0]))
        check_index(x, y, ([0, 1, 2], [0], slice(None)))
        check_index(x, y, (slice(None), [1, 2], [2, 1]))
        check_index(x, y, ([1, 2], [2, 1], slice(None)))
        check_index(x, y, (slice(None), [[1, 2], [2, 0]], [[0, 1], [2, 3]]))
        check_index(x, y, ([[1, 2], [3, 0]], [[0, 1], [2, 2]], slice(None)))
        check_index(x, y, (slice(None), slice(None), [2, 1]))
        check_index(x, y, (slice(None), [2, 1], slice(None)))
        check_index(x, y, ([2, 1], slice(None), slice(None)))

        # advanced indexing, with less dim, or ellipsis
        check_index(x, y, ([0], ))
        check_index(x, y, ([0], slice(None)))
        check_index(x, y, ([0], Ellipsis))
        check_index(x, y, ([1, 2], [0, 1]))
        check_index(x, y, ([1, 2], [0, 1], Ellipsis))
        check_index(x, y, (Ellipsis, [1, 2], [0, 1]))

        # advanced indexing, with a tensor wrapped in a variable
        z = torch.LongTensor([0, 1])
        zv = Variable(z, requires_grad=False)
        seq = [z, Ellipsis]
        seqv = [zv, Ellipsis]

        if y.grad is not None:
            with torch.no_grad():
                y.grad.zero_()
        indexed_tensor = x[seq]
        indexed_var = y[seqv]
        compare(x, y, seq, indexed_tensor, indexed_var)

    def test_indexing_duplicates(self):
        x = torch.arange(1., 17).view(4, 4)
        y = Variable(x, requires_grad=True)

        idx = torch.LongTensor([1, 1, 3, 2, 1, 2])
        y[idx].sum().backward()
        expected_grad = torch.zeros(4, 4)
        for i in idx:
            expected_grad[i] += 1
        self.assertEqual(y.grad, expected_grad)

        # with advanced indexing
        x = torch.arange(1., 17).view(4, 4)
        y = Variable(x, requires_grad=True)

        idx = [[1, 1, 3, 2, 1, 2], [0]]
        y[idx].sum().backward()
        expected_grad = torch.zeros(4, 4)
        for i in idx[0]:
            for j in idx[1]:
                expected_grad[i][j] += 1

        self.assertEqual(y.grad, expected_grad)

        x = torch.arange(1., 17).view(4, 4)
        y = Variable(x, requires_grad=True)
        idx = [[[1, 2], [0, 0]], [[0, 1], [1, 1]]]
        y[idx].sum().backward()
        expected_grad = torch.Tensor([[0, 2, 0, 0],
                                      [1, 0, 0, 0],
                                      [0, 1, 0, 0],
                                      [0, 0, 0, 0]])
        self.assertEqual(y.grad, expected_grad)

        x = torch.arange(1., 65).view(4, 4, 4)
        y = Variable(x, requires_grad=True)

        idx = [[1, 1, 1], slice(None), slice(None)]
        y[idx].sum().backward()
        expected_grad = torch.Tensor(4, 4, 4).zero_()
        expected_grad[1].fill_(3)
        self.assertEqual(y.grad, expected_grad)

    def test_index_backward_does_not_save_tensor(self):
        # Example from https://github.com/pytorch/pytorch/issues/24853.
        # if `index(tensor, indices)` saves `tensor` for backwards, then it will
        # trigger a version check on `tensor` during the backward pass, which
        # will cause the following code to error because `tensor` gets modified
        # by the indexing line.
        a = torch.tensor([1., 0, 0])
        b = torch.zeros(3, requires_grad=True)
        tensor = b + 0
        tensor[a != 0] = tensor[a != 0]
        tensor.backward(torch.zeros_like(tensor))

    def test_volatile_deprecated(self):
        v = torch.autograd.torch.randn(3, 3)
        with warnings.catch_warnings(record=True) as w:
            self.assertFalse(v.volatile)
        self.assertIn('volatile', str(w[0].message))

    def test_saved_variables_deprecated(self):
        class MyFunction(Function):
            @staticmethod
            def forward(ctx, tensor1, tensor2):
                ctx.save_for_backward(tensor1, tensor2)
                return tensor1 + tensor2

            @staticmethod
            def backward(ctx, grad_output):
                var1, var2 = ctx.saved_variables
                return (grad_output, grad_output)

        with warnings.catch_warnings(record=True) as warns:
            warnings.simplefilter("always")
            x = torch.randn((3, 3), requires_grad=True)
            y = torch.randn((3, 3), requires_grad=True)
            model = MyFunction()
            model.apply(x, y).sum().backward()

            has_deprecated = map(lambda warn:
                                 'deprecated' in str(warn) and
                                 'saved_variables' in str(warn),
                                 warns)
            has_deprecated = reduce(lambda x, y: x or y, has_deprecated)
            self.assertTrue(has_deprecated)

    def test_requires_grad(self):
        x = torch.randn(5, 5)
        y = torch.randn(5, 5)
        z = torch.randn(5, 5, requires_grad=True)
        a = x + y
        self.assertFalse(a.requires_grad)
        b = a + z
        self.assertTrue(b.requires_grad)

        def error():
            raise RuntimeError
        # Make sure backward isn't called on these
        a._backward_hooks = OrderedDict()
        x._backward_hooks = OrderedDict()
        y._backward_hooks = OrderedDict()
        a._backward_hooks['test'] = error
        x._backward_hooks['test'] = error
        y._backward_hooks['test'] = error
        b.backward(torch.ones(5, 5))

    def test_requires_grad_(self):
        x = torch.randn(5, 5)
        y = torch.randn(5, 5, requires_grad=True)
        self.assertIs(x, x.requires_grad_())
        self.assertTrue(x.requires_grad)
        self.assertIs(y, y.requires_grad_())
        self.assertTrue(y.requires_grad)
        self.assertIs(x, x.requires_grad_(True))
        self.assertTrue(x.requires_grad)
        self.assertIs(y, y.requires_grad_(True))
        self.assertTrue(y.requires_grad)
        z = x * y
        self.assertRaises(RuntimeError, lambda: z.requires_grad_(False))
        self.assertIs(z, z.requires_grad_())
        self.assertTrue(z.requires_grad)
        self.assertIs(z, z.requires_grad_(True))
        self.assertTrue(z.requires_grad)

        self.assertIs(x, x.requires_grad_(False))
        self.assertFalse(x.requires_grad)
        self.assertIs(y, y.requires_grad_(False))
        self.assertFalse(y.requires_grad)

    def test_requires_grad_inplace(self):
        a = torch.randn(5, 5)
        b = torch.randn(5, 5, requires_grad=True)
        a += b
        self.assertTrue(a.requires_grad)

        # non-leaf
        a = torch.randn(5, 5) + 0
        b = torch.randn(5, 5, requires_grad=True)
        a += b
        self.assertTrue(a.requires_grad)

    def test_no_requires_grad_inplace(self):
        # basic case, should be able to modify inplace while requires_grad is False
        a = torch.randn(2, 3)
        a.add_(5)
        a.requires_grad = True
        a.sum().backward()
        self.assertEqual(a.grad, torch.ones(2, 3))

        # same but with a view
        a = torch.randn(2, 3)
        b = a[:]
        b.add_(5)
        a.requires_grad = True
        a.sum().backward()
        self.assertEqual(a.grad, torch.ones(2, 3))

        # should fail if requires_grad = True when we modify inplace
        a = torch.randn(2, 3)
        b = a[:]
        a.requires_grad = True
        with self.assertRaises(RuntimeError):
            a.add_(5)
        with self.assertRaises(RuntimeError):
            b.add_(5)

    def test_attribute_deletion(self):
        x = torch.randn((5, 5), requires_grad=True)
        del x.grad
        self.assertIsNone(x.grad)
        with self.assertRaises(RuntimeError):
            del x.data
        with self.assertRaises(TypeError):
            x.data = None
        with self.assertRaises(RuntimeError):
            del x.requires_grad
        with self.assertRaises(RuntimeError):
            del x._grad_fn
        with self.assertRaises(RuntimeError):
            del x._backward_hooks

    def test_duplicate_backward_root(self):
        a = torch.randn(5, 5, requires_grad=True)
        b = torch.randn(5, 5, requires_grad=True)

        x = a * b
        grad_output = torch.randn_like(x)
        torch.autograd.backward([x, x], [grad_output, grad_output])

        self.assertEqual(a.grad, b * grad_output * 2)
        self.assertEqual(b.grad, a * grad_output * 2)

    def test_backward_no_grad(self):
        a = torch.randn(5, 5, requires_grad=True)
        b = a + 2
        with self.assertRaises(RuntimeError):
            torch.autograd.backward([b], [None])

    def test_backward_twice_with_saved_values(self):
        b = torch.randn(3, requires_grad=True, dtype=torch.double)
        c = torch.zeros(3, dtype=torch.double)
        c[[1, 2]] = b[[1, 1]]
        c.backward(torch.tensor([1, 1, 1], dtype=torch.double))
        self.assertRaisesRegex(RuntimeError, 'Specify retain_graph=True',
                               lambda: c.backward(torch.tensor([1, 1, 1], dtype=torch.double)))

    def test_backward_twice_retained_graph_with_saved_values(self):
        b = torch.randn(3, requires_grad=True, dtype=torch.double)
        c = torch.zeros(3, dtype=torch.double)
        c[[1, 2]] = b[[1, 1]]
        c.backward(torch.tensor([1, 1, 1], dtype=torch.double), retain_graph=True)
        c.backward(torch.tensor([1, 1, 1], dtype=torch.double))

    def test_backward_twice_without_saved_values(self):
        b = torch.randn(3, requires_grad=True, dtype=torch.double)
        c = b + 1
        c.backward(torch.tensor([1, 1, 1], dtype=torch.double))
        c.backward(torch.tensor([1, 1, 1], dtype=torch.double))

    def test_backward_twice_retained_graph_without_saved_values(self):
        b = torch.randn(3, requires_grad=True, dtype=torch.double)
        c = torch.zeros(3, dtype=torch.double)
        c[[1, 2]] = b[[1, 1]]
        c.backward(torch.tensor([1, 1, 1], dtype=torch.double), retain_graph=True)
        c.backward(torch.tensor([1, 1, 1], dtype=torch.double))

    def test_next_functions(self):
        x = torch.randn(5, 5, requires_grad=True)
        y = torch.randn(5, 5, requires_grad=True)

        a = x + y
        self.assertIsNotNone(a.grad_fn)
        next_functions = a.grad_fn.next_functions
        self.assertEqual(len(next_functions), 2)
        self.assertIsInstance(next_functions[0][0], torch._C._functions.AccumulateGrad)
        self.assertEqual(next_functions[0][1], 0)
        self.assertIsInstance(next_functions[1][0], torch._C._functions.AccumulateGrad)
        self.assertEqual(next_functions[1][1], 0)

        b = a + 5
        next_functions = b.grad_fn.next_functions
        self.assertEqual(len(next_functions), 2)
        self.assertIs(next_functions[0][0], a.grad_fn)
        self.assertIs(next_functions[1][0], None)

    def test_inplace(self):
        x = torch.ones(5, 5, requires_grad=True)
        y = Variable(torch.ones(5, 5) * 4, requires_grad=True)

        z = x * y
        q = z + y
        w = z * y
        z.add_(2)
        # Add doesn't need it's inputs to do backward, so it shouldn't raise
        q.backward(torch.ones(5, 5), retain_graph=True)
        # Mul saves both inputs in forward, so it should raise
        self.assertRaises(RuntimeError, lambda: w.backward(torch.ones(5, 5)))

        z = x * y
        q = z * y
        r = z + y
        w = z.add_(y)
        # w is a the last expression, so this should succeed
        w.backward(torch.ones(5, 5), retain_graph=True)
        # r doesn't use the modified value in backward, so it should succeed
        r.backward(torch.ones(5, 5), retain_graph=True)
        # q uses dirty z, so it should raise
        self.assertRaises(RuntimeError, lambda: q.backward(torch.ones(5, 5)))

        with torch.no_grad():
            x.grad.zero_()
        m = x / 2
        z = m + y / 8
        q = z * y
        r = z + y
        prev_version = z._version
        w = z.exp_()
        self.assertNotEqual(z._version, prev_version)
        r.backward(torch.ones(5, 5), retain_graph=True)
        self.assertEqual(x.grad, torch.ones(5, 5) / 2)
        w.backward(torch.ones(5, 5), retain_graph=True)
        self.assertEqual(x.grad, torch.Tensor(5, 5).fill_((1 + math.e) / 2))
        self.assertRaises(RuntimeError, lambda: q.backward(torch.ones(5, 5)))

        leaf = torch.ones(5, 5, requires_grad=True)
        x = leaf.clone()
        x.add_(10)
        self.assertEqual(x, torch.ones(5, 5) * 11)
        # x should be still usable
        y = x + 2
        y.backward(torch.ones(5, 5))
        self.assertEqual(leaf.grad, torch.ones(5, 5))
        z = x * y
        x.add_(2)
        self.assertRaises(RuntimeError, lambda: z.backward(torch.ones(5, 5)))

    def test_mark_non_differentiable(self):
        class MyFunction(Function):
            @staticmethod
            def forward(ctx, input):
                output = input > 0
                ctx.mark_non_differentiable(output)
                return output

            @staticmethod
            def backward(ctx, grad_output):
                return (grad_output * 0).to(torch.double)

        x = torch.randn(5, 5, requires_grad=True)
        mask = MyFunction.apply(x)
        self.assertFalse(mask.requires_grad)
        y = x.masked_fill(mask, 0)
        y.sum().backward()

    def test_mark_non_differentiable_mixed(self):
        class MyFunction(Function):
            @staticmethod
            def forward(ctx, input):
                a = input + 1
                b = input + 2
                ctx.mark_non_differentiable(a)
                return a, b

            @staticmethod
            def backward(ctx, grad_a, grad_b):
                self.assertTrue((grad_a == 0).all())
                self.assertTrue((grad_b == 1).all())
                return grad_b

        x = torch.randn(5, 5, requires_grad=True)
        a, b = MyFunction.apply(x)
        self.assertFalse(a.requires_grad)
        self.assertTrue(b.requires_grad)
        b.sum().backward()
        self.assertEqual(x.grad, torch.ones(5, 5))

    def test_mark_non_differentiable_none(self):
        # This used to segfault because MyFunction would send back null
        # gradients to MulBackward, which is implemented in C++. C++
        # implemented functions expect incoming  grad_ouptuts to be non-null.
        class MyFunction(Function):
            @staticmethod
            def forward(ctx, input):
                output = input.clone()
                ctx.mark_non_differentiable(output)
                return output

            @staticmethod
            def backward(ctx, grad_output):
                return None

        x = torch.randn(5, 5, requires_grad=True)
        r = MyFunction.apply(x * x)
        (r * x).sum().backward()

    def test_return_duplicate(self):
        class DoubleDuplicate(Function):
            @staticmethod
            def forward(ctx, x):
                output = x * 2
                return output, output

            @staticmethod
            def backward(ctx, grad1, grad2):
                return grad1 * 2 + grad2 * 2

        def fn(x):
            a, b = DoubleDuplicate.apply(x)
            self.assertIs(a, b)
            return a + b

        x = torch.randn(5, 5, requires_grad=True)
        gradcheck(fn, [x])
        gradgradcheck(fn, [x])

    def test_return_duplicate_inplace(self):
        class DoubleInplace(Function):
            @staticmethod
            def forward(ctx, x):
                x.mul_(2)
                ctx.mark_dirty(x)
                return x, x

            @staticmethod
            def backward(ctx, grad1, grad2):
                return grad1 * 2 + grad2 * 2

        def inplace_fn(x):
            a, b = DoubleInplace.apply(x.clone())
            self.assertIs(a, b)
            return a + b

        x = torch.randn(5, 5, requires_grad=True)
        gradcheck(inplace_fn, [x])
        gradgradcheck(inplace_fn, [x])

        # Can't modify leaf variables in-place
        self.assertRaises(RuntimeError, lambda: InplaceFunction.apply(x))
        # Functions which modify views in-place must return only one output
        self.assertRaises(RuntimeError, lambda: InplaceFunction.apply(x.clone()[0]))

    @suppress_warnings
    def test_resize(self):
        x = torch.ones(2, 3)
        self.assertTrue(x.resize(3, 2).size() == (3, 2))

    def _test_setitem(self, size, index):
        x = torch.ones(*size, requires_grad=True)
        y = x + 2
        y_version = y._version
        y[index] = 2
        self.assertNotEqual(y._version, y_version)
        y.backward(torch.ones(*size))
        expected_grad = torch.ones(*size)
        expected_grad[index] = 0
        self.assertEqual(x.grad, expected_grad)

    def _test_setitem_tensor(self, size, index):
        x = torch.ones(*size, requires_grad=True)
        y = x + 2
        y_version = y._version
        value = x.new(x[index].size()).fill_(7)
        value.requires_grad = True
        y[index] = value
        self.assertNotEqual(y._version, y_version)
        y.backward(torch.ones(*size))
        expected_grad_input = torch.ones(*size)
        expected_grad_input[index] = 0
        self.assertEqual(x.grad, expected_grad_input)
        self.assertEqual(value.grad, torch.ones_like(value))

        # case when x broadcasts to as y[1]
        x = torch.randn(4, requires_grad=True)
        y = torch.zeros(2, 3, 4)
        y[1] = x
        y.backward(torch.randn(2, 3, 4))
        self.assertEqual(x.size(), x.grad.size())

    def test_setitem(self):
        self._test_setitem((5, 5), 1)
        self._test_setitem((5,), 1)
        self._test_setitem((1,), 0)
        self._test_setitem((10,), [[0, 4, 2]])
        self._test_setitem((5, 5), [[0, 4], [2, 2]])
        self._test_setitem((5, 5, 5), [slice(None), slice(None), [1, 3]])
        self._test_setitem((5, 5, 5), [slice(None), [1, 3], slice(None)])
        self._test_setitem((5, 5, 5), [[1, 3], slice(None), slice(None)])
        self._test_setitem((5, 5, 5), [slice(None), [2, 4], [1, 3]])
        self._test_setitem((5, 5, 5), [[1, 3], [2, 4], slice(None)])
        self._test_setitem_tensor((5, 5), 3)
        self._test_setitem_tensor((5, 5), [[0, 1], [1, 0]])
        self._test_setitem_tensor((5,), 3)
        self._test_setitem_tensor((5,), Variable(torch.LongTensor([3]), requires_grad=False).sum())
        self._test_setitem_tensor((5,), [[0, 1, 2, 3]])
        self._test_setitem_tensor((5, 5, 5), [slice(None), slice(None), [1, 3]])
        self._test_setitem_tensor((5, 5, 5), [slice(None), [1, 3], slice(None)])
        self._test_setitem_tensor((5, 5, 5), [[1, 3], slice(None), slice(None)])
        self._test_setitem_tensor((5, 5, 5), [slice(None), [2, 4], [1, 3]])
        self._test_setitem_tensor((5, 5, 5), [[1, 3], [2, 4], slice(None)])
        self._test_setitem_tensor((5, 5, 5), [Variable(torch.LongTensor([1,
                                              3]), requires_grad=False), [2, 4], slice(None)])

    def test_setitem_mask(self):
        mask = torch.BoolTensor(5, 5).bernoulli_()
        self._test_setitem((5, 5), Variable(mask))
        self._test_setitem((5,), Variable(mask[0]))
        self._test_setitem((1,), Variable(mask[0, 0:1]))
        self._test_setitem_tensor((5, 5), Variable(mask))
        self._test_setitem_tensor((5,), Variable(mask[0]))

    def test_select_sum(self):
        # both select and sum return Scalars in ATen; ensure they work together.
        x = torch.randn(10, requires_grad=True)

        def func(x):
            return x.select(0, 1).sum()

        gradcheck(func, [x])
        gradgradcheck(func, [x])

    def test_diagonal_expanded_v(self):
        value = torch.rand([])
        v_expanded = torch.tensor(value).expand(10)
        a = torch.rand(10, 10, requires_grad=True)
        result, = torch.autograd.grad(a.diagonal(), a, v_expanded)
        self.assertEqual(result, torch.eye(10) * value)

    def test_select_expanded_v(self):
        v_expanded = torch.rand(10).expand(10, 10)
        a = torch.rand(10, 10, 10, requires_grad=True)
        result, = torch.autograd.grad(a[0], a, v_expanded)
        expected = torch.zeros(10, 10, 10)
        expected[0] = v_expanded
        self.assertEqual(result, expected)

    def test_slice_expanded_v(self):
        v_expanded = torch.rand(10, 1).expand(2, 10, 10)
        a = torch.rand(10, 10, 10, requires_grad=True)
        result, = torch.autograd.grad(a[3:5], a, v_expanded)
        expected = torch.zeros(10, 10, 10)
        expected[3:5] = v_expanded
        self.assertEqual(result, expected)

    def test_stack(self):
        x = torch.randn(10, 10, requires_grad=True)
        y = torch.randn(10, 10, requires_grad=True)
        z = torch.randn(10, 10, requires_grad=True)
        stacked = torch.stack([x, y, z], 0)
        grad = torch.randn(3, 10, 10)
        stacked.backward(grad)
        self.assertEqual(x.grad, grad[0])
        self.assertEqual(y.grad, grad[1])
        self.assertEqual(z.grad, grad[2])

    def test_hstack(self):
        x = torch.randn(10, 10, requires_grad=True)
        y = torch.randn(10, 10, requires_grad=True)
        z = torch.randn(10, 10, requires_grad=True)
        stacked = torch.hstack([x, y, z])
        grad = torch.randn(10, 30)
        stacked.backward(grad)
        self.assertEqual(x.grad, grad[:, 0:10])
        self.assertEqual(y.grad, grad[:, 10:20])
        self.assertEqual(z.grad, grad[:, 20:30])

        x = torch.randn(10, requires_grad=True)
        y = torch.randn(10, requires_grad=True)
        z = torch.randn(10, requires_grad=True)
        stacked = torch.hstack([x, y, z])
        grad = torch.randn(30)
        stacked.backward(grad)
        self.assertEqual(x.grad, grad[0:10])
        self.assertEqual(y.grad, grad[10:20])
        self.assertEqual(z.grad, grad[20:30])

    def test_vstack(self):
        x = torch.randn(10, 10, requires_grad=True)
        y = torch.randn(10, 10, requires_grad=True)
        z = torch.randn(10, 10, requires_grad=True)
        stacked = torch.vstack([x, y, z])
        grad = torch.randn(30, 10)
        stacked.backward(grad)
        self.assertEqual(x.grad, grad[0:10])
        self.assertEqual(y.grad, grad[10:20])
        self.assertEqual(z.grad, grad[20:30])

    def test_dstack(self):
        x = torch.randn(10, 10, requires_grad=True)
        y = torch.randn(10, 10, requires_grad=True)
        z = torch.randn(10, 10, requires_grad=True)
        stacked = torch.dstack([x, y, z])
        grad = torch.randn(10, 10, 3)
        stacked.backward(grad)
        self.assertEqual(x.grad, grad[:, :, 0])
        self.assertEqual(y.grad, grad[:, :, 1])
        self.assertEqual(z.grad, grad[:, :, 2])

    def test_unbind(self):
        stacked = torch.randn(3, 10, 10, requires_grad=True)
        x, y, z = stacked.unbind()
        grad = torch.randn(3, 10, 10)
        torch.autograd.backward([x, y, z], grad.unbind())
        self.assertEqual(stacked.grad, grad)
        # check that it works with only one gradient provided (#9977)
        for i in range(3):
            stacked = torch.randn(3, 10, 10, requires_grad=True)
            outs = stacked.unbind()
            gi = grad.unbind()[i]
            g, = torch.autograd.grad(outs[i], stacked, gi)
            g_expected = torch.stack([gi if j == i else torch.zeros_like(gi)
                                      for j in range(3)], dim=0)
            self.assertEqual(g, g_expected)

    def test_put(self):
        root = torch.randn(4, 5, requires_grad=True)
        values = torch.randn(6, requires_grad=True)
        idx = Variable(torch.LongTensor([1, 2, 3, -1, -2, -3]))

        def func(root, values):
            x = root.clone()
            x.put_(idx, values)
            return x

        gradcheck(func, [root, values])
        gradgradcheck(func, [root, values])

    def test_put_accumulate(self):
        root = torch.randn(4, 5, requires_grad=True)
        values = torch.randn(6, requires_grad=True)
        idx = Variable(torch.LongTensor([1, 2, 3, 1, 2, 3]))

        def func(root, values):
            x = root.clone()
            x.put_(idx, values, accumulate=True)
            return x

        gradcheck(func, [root, values])
        gradgradcheck(func, [root, values])

    def test_fill(self):
        root = torch.randn(4, 5, requires_grad=True)

        def func(root):
            x = root.clone()
            x.fill_(2)
            return x

        gradcheck(func, [root])
        gradgradcheck(func, [root])

    def test_unused_output(self):
        x = torch.randn(10, 10, requires_grad=True)
        outputs = x.chunk(5)
        o = outputs[2]
        o = o * 4 + 2
        o.sum().backward()
        expected_grad = torch.zeros(10, 10)
        expected_grad[4:6] = 4
        self.assertEqual(x.grad, expected_grad)

        with torch.no_grad():
            x.grad.zero_()
        grad_output = torch.randn(2, 10)
        outputs = x.chunk(5)
        outputs[0].backward(grad_output)
        expected_grad = torch.zeros(10, 10)
        expected_grad[:2] = grad_output
        self.assertEqual(x.grad, expected_grad)

    def _test_sparse_gather(self, size_x, size_ind, dim):
        x = torch.randn(size_x, requires_grad=True)
        if len(size_ind) > 0 and len(size_x) > 0:
            ind = torch.randint(x.size(dim), size_ind)
        else:
            ind = torch.zeros(size_ind, dtype=torch.int64)
        out = torch.gather(x, dim, ind, sparse_grad=False)
        grad = torch.rand_like(out)
        out.backward(grad)
        grad_dense = x.grad.clone()
        x.grad = None
        out = torch.gather(x, dim, ind, sparse_grad=True)
        out.backward(grad)
        self.assertEqual(grad_dense, x.grad.to_dense())

    def test_sparse_gather_dim0(self):
        self._test_sparse_gather((10, 10), (5, 10), 0)

    def test_sparse_gather_dim1(self):
        self._test_sparse_gather((10, 10, 5), (10, 5, 5), 1)

    def test_sparse_gather_dim_neg(self):
        self._test_sparse_gather((10, 10, 5), (10, 10, 2), -1)

    def test_sparse_gather_ind_scalar(self):
        self._test_sparse_gather((10,), (), 0)

    def test_sparse_gather_x_scalar(self):
        self._test_sparse_gather((), (2,), 0)

    def test_sparse_gather_both_scalar(self):
        self._test_sparse_gather((), (), 0)

    def test_gc_in_destructor(self):
        """
        Previously, if a Function destructor triggered a garbage collection,
        the Variable's tp_dealloc handler would get called twice leading to a
        segfault.
        """
        class CollectOnDelete(Function):
            def forward(self, x):
                return x

            def backward(self, grad_output):
                return grad_output

            def __del__(self):
                gc.collect()

        for _ in range(10):
            CollectOnDelete().forward(torch.randn(1, requires_grad=True)).backward()

    # Delete this test when legacy custom autograd functions are deleted.
    def test_naughty_legacy_variable_grad_fn(self):
        class Id(Function):
            def forward(self, x):
                return x

            def backward(self, grad_x):
                return grad_x

        self.assertRaises(RuntimeError, lambda: Variable(torch.zeros(1), _grad_fn=Id()))

    # Delete this test when legacy custom autograd functions are deleted.
    def test_naughty_legacy_function_backward_before_forward(self):
        class Id(Function):
            def forward(self, x):
                return x

            def backward(self, grad_x):
                return grad_x

        f = Id()
        self.assertRaises(RuntimeError, lambda: f._do_backward((torch.zeros(0), ), False))

    # Delete this test when legacy custom autograd functions are deleted.
    def test_naughty_legacy_function_early_access(self):
        class Id(Function):
            def forward(self, x):
                return x

            def backward(self, grad_x):
                return grad_x

        f = Id()
        # A legacy autograd function is not fully initialized until you actually
        # apply it.  That means a lot of accessors on them don't actually work.
        # Test that we properly error in this case.
        self.assertRaises(RuntimeError, lambda: f.register_hook(lambda x, y: None))
        self.assertRaises(RuntimeError, lambda: f.next_functions)
        self.assertRaises(RuntimeError, lambda: f.metadata)

    @unittest.expectedFailure
    def test_naughty_anomaly_access(self):
        class MyFunction(Function):
            @staticmethod
            def forward(ctx, x):
                return x

            @staticmethod
            def backward(ctx, g):
                return g

        x = torch.zeros(1, requires_grad=True)
        y = MyFunction.apply(x)
        y.backward()
        y.grad_fn.metadata
        g = y.grad_fn
        del y
        g.metadata  # this currently fails, but shouldn't

    def test_naughty_autograd_function_stashing_ctx(self):
        saved_ctx = []

        class Id(Function):
            @staticmethod
            def forward(ctx, x):
                ctx.save_for_backward(x)
                return x

            @staticmethod
            def backward(ctx, grad_x):
                saved_ctx.append(ctx)
                return ctx.saved_tensors

        p = torch.zeros(1, requires_grad=True)
        loss = Id.apply(p)
        loss.backward(retain_graph=True)
        del loss
        # At this point in time, it complains that the graph has been freed
        # (which indeed true, although a somewhat indirect way of stating the
        # problem).
        self.assertRaises(RuntimeError, lambda: saved_ctx[0].saved_tensors)

    def test_custom_autograd_repeated_grad_grad(self):
        # This test failed the equality check in PR #22983; it's an interesting
        # and different test case worth enshrining.  mult1 is not testing
        # anything that interesting, but mult2 is the interesting case.

        def mult1(x):
            return x.prod(dim=-1).prod(dim=-1)

        class Mult(torch.autograd.Function):
            @staticmethod
            def forward(ctx, x):
                y = mult1(x)
                ctx.save_for_backward(x, y)
                return y

            @staticmethod
            def backward(ctx, grad_output):
                x, y = ctx.saved_tensors
                return (grad_output * y)[:, None, None] / x

        mult2 = Mult.apply

        def check_gradgrad_repeated(x, y):
            gy, = torch.autograd.grad(y[0], x, create_graph=True)
            ggy_1, = torch.autograd.grad(gy[0, 0, 0], x, retain_graph=True)
            gy, = torch.autograd.grad(y[0], x, create_graph=True)
            ggy_2, = torch.autograd.grad(gy[0, 0, 0], x, retain_graph=True)
            self.assertEqual(ggy_1[0, 0, 1], ggy_2[0, 0, 1])

        x = torch.ones(2, 4, 4).requires_grad_()
        check_gradgrad_repeated(x, mult1(x))
        check_gradgrad_repeated(x, mult2(x))

    def test_custom_autograd_no_early_free(self):
        # This test failed complaining that buffers had already been freed
        # prior to #22983.  Also pretty interesting test case.
        class Double(torch.autograd.Function):
            @staticmethod
            def forward(ctx, x):
                y = x ** 2
                ctx.save_for_backward(x, y)
                return y

            @staticmethod
            def backward(ctx, grad_output):
                x, _ = ctx.saved_tensors
                return grad_output * 2 * x

        # this is equivalent, but uses the output of .forward() in .backward()
        class Double2(Double):
            @staticmethod
            def backward(ctx, grad_output):
                x, y = ctx.saved_tensors
                return grad_output * 2 * y / x

        double = Double.apply
        double2 = Double2.apply

        x = torch.tensor(2).double().requires_grad_()

        self.assertTrue(torch.autograd.gradcheck(double, x))
        self.assertTrue(torch.autograd.gradgradcheck(double, x))
        self.assertTrue(torch.autograd.gradcheck(double2, x))
        self.assertTrue(torch.autograd.gradgradcheck(double2, x))

        y = double(x)
        torch.autograd.grad(y, x, create_graph=True)
        torch.autograd.grad(y, x)

        y = double2(x)
        torch.autograd.grad(y, x, create_graph=True)
        torch.autograd.grad(y, x)  # should not error!

    def test_detach(self):
        x = torch.randn(10, 10, requires_grad=True)
        y = x + 2
        y = y.detach()
        z = y * 4 + 2
        self.assertFalse(y.requires_grad)
        self.assertFalse(z.requires_grad)

        x = torch.randn(10, 10, requires_grad=True)
        y = x * 2
        y = y.detach()
        self.assertFalse(y.requires_grad)
        self.assertIsNone(y.grad_fn)
        z = x + y
        z.sum().backward()
        # This is an incorrect gradient, but we assume that's what the user
        # wanted. detach() is an advanced option.
        self.assertEqual(x.grad, torch.ones(10, 10))

        # in-place detach
        x = torch.randn(10, 10, requires_grad=True)
        y = torch.randn(10, 10, requires_grad=True)
        a = x * 2
        (y + a).sum().backward(retain_graph=True)
        a.detach_()
        self.assertFalse(a.requires_grad)
        (y + a).sum().backward()  # this won't backprop to x
        self.assertEqual(x.grad, torch.ones(10, 10) * 2)
        self.assertEqual(y.grad, torch.ones(10, 10) * 2)

        # in-place deatch on a view raises an exception
        view = x.narrow(0, 1, 4)
        self.assertRaisesRegex(RuntimeError, 'view', lambda: view.detach_())

    def test_detach_base(self):
        "detaching base does not detach view"
        x = torch.randn(10, 10, requires_grad=True)
        view = x.narrow(0, 1, 4)
        x.detach_()
        self.assertFalse(x.requires_grad)
        self.assertTrue(view.requires_grad)
        self.assertIsNotNone(view.grad_fn)
        self.assertIs(view._base, x)

    def _test_type_conversion_backward(self, t, ):
        fvar = Variable(t(torch.randn(5, 5).float()), requires_grad=True)
        fvar.double().sum().backward()
        self.assertEqual(fvar.grad, torch.ones_like(fvar))
        self.assertEqual(type(fvar.grad), type(fvar))
        dvar = Variable(t(torch.randn(5, 5).double()), requires_grad=True)
        dvar.float().sum().backward()
        self.assertEqual(dvar.grad, torch.ones_like(dvar))
        self.assertEqual(type(dvar.grad), type(dvar))

    def test_type_conversions(self):
        x = torch.randn(5, 5)
        self.assertIsInstance(x.float(), torch.FloatTensor)
        self.assertIsInstance(x.int(), torch.IntTensor)
        if torch.cuda.is_available():
            self.assertIsInstance(x.float().cuda(), torch.cuda.FloatTensor)
            self.assertIsInstance(x.int().cuda(), torch.cuda.IntTensor)
            self.assertIsInstance(x.int().cuda().cpu(), torch.IntTensor)
            if torch.cuda.device_count() >= 2:
                x2 = x.float().cuda(1)
                self.assertIsInstance(x2, torch.cuda.FloatTensor)
                self.assertIs(x2.get_device(), 1)
                x2 = x.float().cuda()
                self.assertIsInstance(x2, torch.cuda.FloatTensor)
                self.assertIs(x2.get_device(), 0)
                x2 = x2.cuda(1)
                self.assertIsInstance(x2, torch.cuda.FloatTensor)
                self.assertIs(x2.get_device(), 1)
                y = Variable(torch.randn(5).cuda(1), requires_grad=True)
                y.cpu().sum().backward()
                self.assertIs(y.grad.get_device(), 1)
                self.assertIs(y.long().get_device(), 1)

        for t in [torch.DoubleTensor, torch.FloatTensor, torch.IntTensor, torch.ByteTensor]:
            for y_var in (True, False):
                y = torch.randint(5, (5, 5), dtype=t.dtype)
                y = Variable(y) if y_var else y
                self.assertIsInstance(x.type(t), t)
                self.assertIsInstance(x.type_as(y), t)
                # TODO: t.dtype should work
                t_dtype = t().dtype
                self.assertIsInstance(x.type(t_dtype), t)
                self.assertIs(t_dtype, x.type(t_dtype).dtype)
                self.assertEqual(y.data_ptr(), y.type(t).data_ptr())
                if torch.cuda.is_available():
                    for x_cuda in (True, False):
                        for y_cuda in (True, False):
                            x_c = x.cuda() if x_cuda else x
                            y_c = y.cuda() if y_cuda else y
                            _, y_type = y_c.type().rsplit('.', 1)
                            y_typestr = ('torch.cuda.' if y_cuda else 'torch.') + y_type
                            self.assertEqual(y_c.type(), x_c.type(y_typestr).type())
                            self.assertIs(y_c.dtype, x_c.type(y_c.dtype).dtype)
                            self.assertEqual(y_c.data_ptr(), y_c.cuda().data_ptr() if y_cuda else y_c.data_ptr())

        self._test_type_conversion_backward(lambda x: x)
        if torch.cuda.is_available():
            self._test_type_conversion_backward(lambda x: x.cuda())
            if torch.cuda.device_count() >= 2:
                # one of these has to be the non-default device
                self._test_type_conversion_backward(lambda x: x.cuda(0))
                self._test_type_conversion_backward(lambda x: x.cuda(1))

    def test_isolated_node(self):
        x = torch.randn(5, 5, requires_grad=True)
        y = torch.randn(5, 5, requires_grad=True)

        a = x + y
        b = torch.max(a, 1, True)[1].repeat(1, 5).double()
        o = (b + a).sum()
        o.backward()

    def test_shape(self):
        x = torch.randn(3, 4)
        self.assertEqual(2, len(x.shape))
        self.assertEqual(x.shape[0], 3)
        self.assertEqual(x.shape[1], 4)

    def test_numpy_requires_grad(self):
        x = torch.randn(2, 2, requires_grad=True)
        err_msg_outputs = r"Can't call numpy\(\) on Tensor that requires grad. Use tensor.detach\(\).numpy\(\) instead."
        with self.assertRaisesRegex(RuntimeError, err_msg_outputs):
            x.numpy()

        with torch.no_grad():
            x.numpy()

        x = torch.randn(2, 2)
        x.numpy()

        with torch.no_grad():
            x.numpy()

    def test_return_leaf(self):
        class Identity(Function):
            @staticmethod
            def forward(ctx, a, b):
                return a, a + b

            @staticmethod
            def backward(ctx, grad_a, grad_b):
                return grad_a + grad_b, grad_b

        hook_called = [False]
        x = torch.randn(5, 5, requires_grad=True)
        y = torch.randn(5, 5, requires_grad=True)

        q, p = Identity.apply(x, y)

        # Make sure hooks only receive grad from usage of q, not x.
        def hook(grad):
            hook_called[0] = True
            self.assertEqual(grad, torch.ones(5, 5))

        q.register_hook(hook)
        (q + p + x).sum().backward()
        self.assertEqual(x.grad, torch.ones(5, 5) * 3)
        self.assertEqual(y.grad, torch.ones(5, 5))
        self.assertTrue(hook_called[0])

    def test_return_leaf_inplace(self):
        class Inplace(InplaceFunction):
            @staticmethod
            def forward(ctx, a, b):
                ctx.mark_dirty(a)
                return a.add_(b), b + 2

            @staticmethod
            def backward(ctx, grad_a, grad_b):
                return grad_a, grad_a + grad_b

        x = torch.randn(5, 5)
        y = torch.randn(5, 5, requires_grad=True)

        fn = Inplace(True)
        q, p = fn.apply(x, y)
        self.assertIs(q, x)
        self.assertIs(q.grad_fn.__class__, fn._backward_cls)
        self.assertTrue(q.requires_grad)
        q.sum().backward()
        self.assertEqual(y.grad, torch.ones(5, 5))

    def test_leaf_assignment(self):
        x = torch.randn(5, 5)
        y = torch.randn(5, requires_grad=True)
        z = torch.randn(5, requires_grad=True)

        x[0] = y
        x[1] = 2 * z
        self.assertTrue(x.requires_grad)
        self.assertIsNot(x.grad_fn, None)
        x.sum().backward()
        self.assertEqual(y.grad, torch.ones(5))
        self.assertEqual(z.grad, torch.ones(5) * 2)

    def test_no_grad_assignment(self):
        x = torch.randn(5, 5, requires_grad=True)
        y = torch.randn(5)
        with torch.no_grad():
            x[0] = y

        self.assertTrue(x.requires_grad)
        self.assertIsNone(x.grad_fn)

    def test_no_grad_modifies_version(self):
        x = torch.randn(5, requires_grad=True)
        y = torch.randn(5, requires_grad=True)
        z = (x * y).sum()
        with torch.no_grad():
            x *= 2
        self.assertRaisesRegex(RuntimeError, 'modified by an inplace operation',
                               lambda: z.backward())

    def test_no_grad_input(self):
        class MyFunction(Function):
            @staticmethod
            def forward(self, x):
                return x

            @staticmethod
            def backward(self, grad_output):
                return grad_output

        x = torch.randn(5, requires_grad=True)
        with torch.no_grad():
            y = MyFunction.apply(x)

        self.assertTrue(x.requires_grad)
        self.assertIsNone(y.grad_fn)

    def test_backward_copy(self):
        # This tests checks backward engine for a very subtle bug that appreared
        # in one of the initial versions of autograd. Gradients tensors were
        # simply stored in lists while the function waited for all its gradients
        # to be computed. However, sometimes an output was used multiple times,
        # so the gradients needed to be summed. Engine used to keep a need_copy
        # set of tensors that will need a clone upon next addition and removed
        # them from the set as soon as the clone was performed. However, this
        # could lead to incorrect results if the same gradient tensor was
        # buffered in three places in the graph:
        # 1. When accumulating gradients in one of these places it was cloned
        #    and removed from need_copy set.
        # 2. When accumulating in second place, it wasn't in the need_copy set,
        #    so the gradients were simply accumulated in-place (which already
        #    modified the grad in 3rd place)
        # 3. When accumulating in the third place, it wasn't in the need_copy set
        #    as well, so the incoming gradient was summed in-place, yielding
        #    incorrect results in all functions, except the first one.
        x = torch.ones(5, 5, requires_grad=True)
        y = torch.ones(5, 5, requires_grad=True)
        # Simulate that we're in the middle of the graph
        a = x + 2
        b = y + 2
        c = x + 2
        # This op will just return grad_output two times in backward
        add1 = a + b
        add2 = add1 + c
        # Simulate a long branch, so grad_output will get buffered.
        for _ in range(4):
            a = a * 2
            b = b * 2
            c = c * 2
        branch = a + b + c
        out = add2 + branch
        # expected gradients are:
        # for x: 34 (16 from final a, 16 from final c, 2 from add2)
        # for y: 17 (16 from final b, 1 from add2)
        grad_output = torch.ones(5, 5)
        out.backward(grad_output)
        self.assertEqual(x.grad, torch.ones(5, 5) * 34)
        self.assertEqual(y.grad, torch.ones(5, 5) * 17)

    def test_save_none_for_backward(self):
        test_case = self

        class MyFn(Function):
            @staticmethod
            def forward(ctx, input):
                ctx.save_for_backward(None, input, None)
                return input * input

            @staticmethod
            def backward(ctx, grad_output):
                n1, input, n2 = ctx.saved_tensors
                test_case.assertIsNone(n1)
                test_case.assertIsNone(n2)
                return 2 * input * grad_output

        x = torch.randn(5, 5, requires_grad=True)
        y = MyFn.apply(x)
        y.sum().backward()
        self.assertEqual(x.grad, 2 * x)

    def test_too_many_grads(self):
        class MyFn(Function):
            @staticmethod
            def forward(ctx, input):
                return input

            @staticmethod
            def backward(ctx, grad_output):
                return grad_output, None, None

        x = torch.randn(5, 5, requires_grad=True)
        y = MyFn.apply(x)
        y.sum().backward()
        self.assertEqual(x.grad, torch.ones_like(x))

    def test_pickle(self):
        x = torch.randn(10, 10, requires_grad=True)
        y = torch.randn(10, 10, requires_grad=False)

        def assert_strict_equal(var1, var2):
            self.assertEqual(var1, var2)
            self.assertEqual(var1.requires_grad, var2.requires_grad)

        serialized = [pickle.dumps([x, y], protocol=p) for p in range(3)]
        for dump in serialized:
            xc, yc = pickle.loads(dump)
            assert_strict_equal(xc, x)
            assert_strict_equal(yc, y)

    def test_dep_nograd(self):
        class F1(Function):
            @staticmethod
            def forward(ctx, input):
                out = torch.randn(input.size())
                ctx.mark_non_differentiable(out)
                return input, out

            @staticmethod
            def backward(ctx, grad_output, ignored):
                return grad_output

        class F2(Function):
            @staticmethod
            def forward(ctx, input, ignored):
                return input

            @staticmethod
            def backward(ctx, grad_output):
                return grad_output, None

        x = torch.randn(5, requires_grad=True)
        a, b = F1.apply(x)
        b = b + 1  # separate F1 from F2 by another op
        self.assertTrue(a.requires_grad)
        self.assertFalse(b.requires_grad)
        c = F2.apply(a, b)
        c.backward(torch.ones(c.size()))
        self.assertEqual(x.grad, torch.ones(x.size()))

    def test_set_grad_enabled(self):
        x = torch.tensor([1.], requires_grad=True)
        with torch.set_grad_enabled(False):
            y = x * 2
        self.assertFalse(y.requires_grad)
        with torch.set_grad_enabled(True):
            y = x * 2
        self.assertTrue(y.requires_grad)
        with torch.set_grad_enabled(False):
            torch.set_grad_enabled(True)
            y = x * 2
        self.assertTrue(y.requires_grad)

    def test_simple_reentrant(self):
        y_data = torch.randn(2, 2)

        class Reenter(Function):
            @staticmethod
            def forward(ctx, x):
                with torch.enable_grad():
                    ctx.x = Variable(x, requires_grad=True)
                    ctx.y = Variable(y_data, requires_grad=True)
                    ctx.output_var = ctx.x * ctx.y
                return ctx.output_var.detach()

            @staticmethod
            def backward(ctx, grad_output):
                with torch.enable_grad():
                    ctx.output_var.sum().backward()
                return ctx.x.grad * grad_output

        # Reentrant starts on CPU thread, finishs on GPU thread
        x = torch.randn(2, 2, requires_grad=True)
        out = Reenter.apply(x)
        out.sum().backward()
        self.assertEqual(x.grad, y_data)

    def test_reentrant_child_error(self):
        # Parent graph.
        a = torch.rand(3, 3, requires_grad=True)
        c = a * a

        # Reentrant child graph.
        b = torch.rand(3, 3, requires_grad=True)
        e = b * b
        f = TestAutograd.SimulateBackwardError.apply(e)
        reentrant_root = f.sum()

        class ReentrantFunc(Function):

            @staticmethod
            def forward(ctx, inp):
                return inp.clone()

            @staticmethod
            def backward(ctx, grad):
                # Reentrant backward in child will throw an error.
                reentrant_root.backward()
                return grad

        d = ReentrantFunc.apply(c)
        with self.assertRaisesRegex(Exception, 'Simulate error'):
            d.sum().backward()

    def test_broadcast_tensors(self):
        f_args_variable = (torch.randn(3, requires_grad=True),
                           torch.randn(1, 2, 1, requires_grad=True),
                           torch.randn(1, 1, requires_grad=True),
                           torch.randn(5, 1, 1, requires_grad=True))
        f_args_tensor = deepcopy(unpack_variables(f_args_variable))
        run_functional_checks(self, "test_broadcast_tensors", "broadcast",
                              lambda a, b, c, d: torch.broadcast_tensors(a, b, c, d),
                              True, f_args_variable, f_args_tensor)

    def test_block_diag(self):
        f_args_variable = (torch.randn(1, S, requires_grad=True),
                           torch.randn(2, S, requires_grad=True),
                           torch.randn(3, S, requires_grad=True))
        f_args_tensor = deepcopy(unpack_variables(f_args_variable))
        run_functional_checks(self, "test_block_diag", "block_diag",
                              lambda a, b, c: torch.block_diag(a, b, c),
                              True, f_args_variable, f_args_tensor)

    def test_cat(self):
        f_args_variable = (torch.randn(1, S, S, requires_grad=True),
                           torch.randn(2, S, S, requires_grad=True),
                           torch.randn(3, S, S, requires_grad=True),
                           0)
        f_args_tensor = deepcopy(unpack_variables(f_args_variable))
        run_functional_checks(self, "test_cat", "cat",
                              lambda a, b, c, dim: torch.cat((a, b, c), dim),
                              True, f_args_variable, f_args_tensor)

    def test_cat_negdim_1(self):
        f_args_variable = (torch.randn(S, S, 1, requires_grad=True),
                           torch.randn(S, S, 2, requires_grad=True),
                           torch.randn(S, S, 3, requires_grad=True),
                           -1)
        f_args_tensor = deepcopy(unpack_variables(f_args_variable))
        run_functional_checks(self, "test_cat_negdim_1", "cat",
                              lambda a, b, c, dim: torch.cat((a, b, c), dim),
                              True, f_args_variable, f_args_tensor)

    def test_cat_negdim_2(self):
        f_args_variable = (torch.randn(S, 1, S, requires_grad=True),
                           torch.randn(S, 2, S, requires_grad=True),
                           torch.randn(S, 3, S, requires_grad=True),
                           -2)
        f_args_tensor = deepcopy(unpack_variables(f_args_variable))
        run_functional_checks(self, "test_cat_negdim_2", "cat",
                              lambda a, b, c, dim: torch.cat((a, b, c), dim),
                              True, f_args_variable, f_args_tensor)

    def test_cat_empty_legacy(self):
        f_args_variable = (torch.randn(0, requires_grad=True),
                           torch.randn(S, S, requires_grad=True))
        # gradgradcheck doesn't work, probably because legacy size tracking is wrong somewhere,
        # hence False passed below, but gradcheck checked explicitly.
        f_args_tensor = deepcopy(unpack_variables(f_args_variable))
        run_functional_checks(self, "test_cat_empty_legacy", "cat",
                              lambda a, b: torch.cat((a, b)),
                              False, f_args_variable, f_args_tensor)
        self.assertTrue(gradcheck(lambda a, b: torch.cat((a, b)), f_args_variable, eps=1e-6, atol=PRECISION))

    def test_cat_empty(self):
        f_args_variable = (torch.randn(0, S, requires_grad=True),
                           torch.randn(S, S, requires_grad=True))
        f_args_tensor = deepcopy(unpack_variables(f_args_variable))
        run_functional_checks(self, "test_cat_empty", "cat",
                              lambda a, b: torch.cat((a, b)),
                              True, f_args_variable, f_args_tensor)

    def test_trapz(self):
        f_args_variable = (torch.randn(2, 3, requires_grad=True),
                           torch.tensor([[1.0, 2.0, 5.5], [2.3, 0.5, 6.2]], requires_grad=True))
        f_args_tensor = deepcopy(unpack_variables(f_args_variable))
        run_functional_checks(self, "test_trapz", "trapz",
                              lambda y, x: torch.trapz(y, x),
                              True, f_args_variable, f_args_tensor)


    def test_var_mean_differentiable(self):
        dim = [2, 4]
        keepdim = False
        input1 = torch.randn(3, 4, 5, 6, 2, 3, requires_grad=True)
        input2 = deepcopy(input1)
        var1, mean1 = torch.var_mean(input1, dim=dim, keepdim=keepdim)
        var2 = input2.var(dim=dim, keepdim=keepdim)
        mean2 = input2.mean(dim=dim, keepdim=keepdim)
        grad = torch.randn(3, 4, 6, 3, requires_grad=True)

        r1 = var1 * var1 * mean1 * mean1
        r2 = var2 * var2 * mean2 * mean2
        self.assertTrue(torch.allclose(r1, r2, rtol=0.01, atol=0.0))

        torch.autograd.backward(r1, grad)
        torch.autograd.backward(r2, grad)
        self.assertTrue(torch.allclose(input1.grad, input2.grad, rtol=0.01, atol=0.0))

    @skipIfNoLapack
    def test_cholesky(self):
        def func(root, upper):
            x = 0.5 * (root + root.transpose(-1, -2).conj())
            return torch.cholesky(x, upper)

        def run_test(upper, dims, dtype):
            root = torch.rand(*dims, dtype=dtype, requires_grad=True)
            root = root + torch.eye(dims[-1])

            gradcheck(func, [root, upper])
            # TODO: gradgradcheck does not work correctly yet for complex
            if not dtype.is_complex:
                gradgradcheck(func, [root, upper])

            root = torch.rand(*dims, dtype=dtype)
            root = torch.matmul(root, root.transpose(-1, -2).conj())
            root.requires_grad_()
            chol = root.cholesky().sum().backward()
            self.assertEqual(root.grad, root.grad.transpose(-1, -2).conj())  # Check the gradient is hermitian

        for upper, dims, dtype in product([True, False],
                                          [(3, 3), (4, 3, 2, 2)],
                                          [torch.double, torch.cdouble]):
            run_test(upper, dims, dtype)

    @skipIfNoLapack
    def test_cholesky_solve(self):
        def _test_with_size(A_dims, B_dims, upper):
            root = torch.rand(*A_dims).requires_grad_()
            b = torch.rand(*B_dims).requires_grad_()

            def func(root, b, upper):
                if upper:
                    A = root.triu()
                else:
                    A = root.tril()
                return torch.cholesky_solve(b, A, upper)

            gradcheck(func, [root, b, upper])
            gradgradcheck(func, [root, b, upper])

        for (a_size, b_size), upper in product([((3, 3), (3, 4)), ((3, 3), (3, 2)),
                                                ((2, 3, 3), (2, 3, 4)), ((2, 3, 3), (2, 3, 2))],
                                               [True, False]):
            _test_with_size(a_size, b_size, upper)

    @skipIfNoLapack
    def test_eig(self):
        def func(B):
            return torch.eig(B, eigenvectors=True)

        def func_eigvals(B):
            return torch.eig(B, eigenvectors=True)[0]

        def func_eigvecs(B):
            return torch.eig(B, eigenvectors=True)[1]

        def run_test(dims):
            # The backward operation for eig only works for real eigenvalues,
            # so the matrix should be B = U^{-1}*A*U where A is a random
            # symmetric matrix and U is a random full-rank matrix.
            # Slight change to the matrix should not make the eigenvalues
            # complex, so we apply requires_grad_ to B, not A and U

            A = random_symmetric_matrix(dims[-1], *dims[:-2])
            U = torch.rand(*dims)
            Uinv = torch.inverse(U)
            B = torch.matmul(Uinv, torch.matmul(A, U)).requires_grad_()

            gradcheck(func, [B])
            gradgradcheck(func, [B])
            gradcheck(func_eigvals, [B])
            gradgradcheck(func_eigvals, [B])
            gradcheck(func_eigvecs, [B])
            gradgradcheck(func_eigvecs, [B])

        for dims in [(3, 3), (5, 5)]:
            run_test(dims)

    @skipIfNoLapack
    def test_symeig(self):
        def func(root, upper):
            x = 0.5 * (root + root.transpose(-2, -1))
            return torch.symeig(x, eigenvectors=True, upper=upper)

        def run_test(upper, dims):
            root = torch.rand(*dims, requires_grad=True)

            gradcheck(func, [root, upper])
            gradgradcheck(func, [root, upper])

            root = random_symmetric_matrix(dims[-1], *dims[:-2]).requires_grad_()
            w, v = root.symeig(eigenvectors=True)
            (w.sum() + v.sum()).backward()
            self.assertEqual(root.grad, root.grad.transpose(-1, -2))  # Check the gradient is symmetric

        for upper, dims in product([True, False], [(3, 3), (5, 3, 3), (4, 3, 2, 2)]):
            run_test(upper, dims)

    @slowTest
    @skipIfNoLapack
    def test_lobpcg(self):

        def func(k, A, largest=True, B=None):
            X_shape = list(A.shape)
            X_shape[-1] = k
            X = torch.eye(A.size(-2), k, dtype=A.dtype, device=A.device)
            if A.dim() > 2:
                X = X.expand(X_shape)

            D, U = torch.lobpcg(A=A, k=k, B=B, X=X)

            # LOBPCG uses a random initial eigenspace approximation
            # if parameter `X` is not provided.
            # This may cause a non-deterministic behavior
            # when it comes to the sign of an eigenvector
            # (note if v is an eigenvector, so is -v),
            # hence we eliminate this non-determinism
            # by making sure that each column of U
            # gets multiplied by the sign of its max (in absolute value) element.
            # Also, gradcheck changes the content of the input by +/- eps (default to 1e-06)
            # to compute the numerical gradient which can also cause the signs to flip.
            _, idx = U.abs().max(-2, keepdim=True)
            sign = U.gather(-2, idx).sign()
            U = U * sign
            return D, U

        def run_symeig_test(k, sizes, largest=True):
            A = torch.rand(*sizes).double()
            A = A.matmul(A.transpose(-1, -2)) / 10
            A.requires_grad_(True)

            gradcheck(lambda A: func(k, A, largest), A)

            # Custom gradient vectors for better stability due to some
            # non-determinism in the lobpcg's forward.
            # Note it is not required if symeig is in forward instead (tested).
            D_grad = torch.rand(*A.shape[:-2], k) / 100
            U_grad = torch.rand(*A.shape[:-1], k) / 100
            gradgradcheck(lambda A: func(k, A, largest), A, [D_grad, U_grad], atol=1e-4)

            # check whether A.grad is symmetric
            A = A.detach().requires_grad_(True)
            D, U = func(k, A, largest)
            (D.sum() + U.sum()).backward()
            self.assertEqual(A.grad, A.grad.transpose(-1, -2))

        # the tests below take about 1-2 minutes to finish,
        # but we want to be extra sure that the backward is correct.
        for largest in [True, False]:
            run_symeig_test(1, (6, 6), largest=largest)
            run_symeig_test(1, (2, 6, 6), largest=largest)
            run_symeig_test(1, (2, 2, 6, 6), largest=largest)
            run_symeig_test(2, (6, 6), largest=largest)
            run_symeig_test(2, (2, 6, 6), largest=largest)
            run_symeig_test(2, (2, 2, 6, 6), largest=largest)
            run_symeig_test(3, (9, 9), largest=largest)
            run_symeig_test(3, (2, 9, 9), largest=largest)
            run_symeig_test(3, (2, 2, 9, 9), largest=largest)

    @skipIfNoLapack
    def test_cholesky_inverse(self):
        def _test_with_size(upper, dims):
            # We require to create a Cholesky factor which requires that the diagonal elements are positive.
            # Initializing too small values for the diagonal elements could cause issues when being perturbed
            # to obtain the numerical Jacobian, thereby leading to inconsistent gradcheck
            A = torch.randn(*dims)
            A.diagonal().uniform_(0.1, 5.0)
            A.requires_grad_()

            def func(A, upper):
                if upper:
                    root = A.triu()
                else:
                    root = A.tril()
                return torch.cholesky_inverse(root, upper)

            gradcheck(func, [A, upper])
            gradgradcheck(func, [A, upper])

        for upper, dims in product([True, False], [(3, 3), (5, 5)]):
            _test_with_size(upper, dims)

    @skipIfNoLapack
    def test_triangular_solve(self):
        def _test_with_size(A_dims, B_dims):
            A = torch.rand(*A_dims).requires_grad_()
            b = torch.rand(*B_dims).requires_grad_()

            for upper, transpose, unitriangular in product((True, False), repeat=3):
                def func(A, b):
                    return torch.triangular_solve(b, A, upper, transpose, unitriangular)

                gradcheck(func, [A, b])
                gradgradcheck(func, [A, b])

        _test_with_size((3, 3), (3, 4))
        _test_with_size((3, 3), (3, 2))
        _test_with_size((2, 3, 3), (2, 3, 4))
        _test_with_size((2, 3, 3), (2, 3, 2))

    @unittest.skipIf(not TEST_MKL, "PyTorch is built without MKL support")
    def test_fft_ifft_rfft_irfft(self):
        def _test_complex(sizes, signal_ndim):
            x = torch.randn(sizes, requires_grad=True, dtype=torch.double)

            for normalized in (True, False):
                def fft(x):
                    return x.fft(signal_ndim, normalized=normalized)

                gradcheck(fft, [x])
                gradgradcheck(fft, [x], gen_non_contig_grad_outputs=True)

                def ifft(fx):
                    return fx.ifft(signal_ndim, normalized=normalized)

                # Use output of fft(x) for inverse fft, due to symmetry requirements
                fx = fft(x).detach()
                fx.requires_grad = True
                gradcheck(ifft, [fx])
                gradgradcheck(ifft, [fx], gen_non_contig_grad_outputs=True)

        def _test_real(sizes, signal_ndim):
            x = torch.randn(sizes, requires_grad=True, dtype=torch.double)
            if x.dim() == signal_ndim:
                start_dim = 0
            else:
                start_dim = 1
            signal_sizes = x.size()[start_dim:start_dim + signal_ndim]

            for normalized, onesided in product((True, False), repeat=2):
                def rfft(x):
                    return x.rfft(signal_ndim, normalized=normalized, onesided=onesided)

                gradcheck(rfft, [x])
                gradgradcheck(rfft, [x], gen_non_contig_grad_outputs=True)

                # Generally speaking, irfft itself won't and can't pass the
                # current gradcheck as it assumes the input follows conjugate
                # symmetry, an requirement that is never true with our point
                # numerical Jacobian estimate. Without input symmtry, irfft's
                # behavior is undefined.
                #
                # Even onesided results can't remove all redundancy. For
                # example, consider the .select(last_signal_dim, 0) slice.
                # It is entirely represented in the onesided results (except
                # for 1D), and will be reflected onto itself!
                #
                # So only 1D onesided irfft should pass grad check as it is
                # guaranteed that the input has no symmetrical values.
                #
                # In other cases, we test a function that first uses rfft to
                # generate a tensor that follows the conjugate symmetry irfft
                # expects, and then feeds it into irfft. Since rfft is already
                # tested above, we thereby verify the correctness of irfft.
                if signal_ndim == 1 and onesided:
                    def irfft(fx):
                        return fx.irfft(signal_ndim, normalized=normalized,
                                        onesided=onesided, signal_sizes=signal_sizes)

                    # Use output of rfft(x) for inverse rfft, due to symmetry requirements
                    fx = rfft(x).detach()
                    fx.requires_grad = True
                    gradcheck(irfft, [fx])
                    gradgradcheck(irfft, [fx], gen_non_contig_grad_outputs=True)
                else:
                    # Test this function: f(x) = ifft(rfft(x) + rfft(z)), where
                    # z is some fixed tensor of same size as x. rfft(z) term is
                    # needed because otherwise f becomes identity.
                    z = torch.randn(sizes, dtype=torch.double)
                    fz = z.rfft(signal_ndim, normalized=normalized, onesided=onesided)

                    def rfft_irfft(x):
                        fx = x.rfft(signal_ndim, normalized=normalized, onesided=onesided)
                        y = fx + fz
                        return y.irfft(signal_ndim, normalized=normalized,
                                       onesided=onesided, signal_sizes=signal_sizes)

                    gradcheck(rfft_irfft, [x])
                    gradgradcheck(rfft_irfft, [x], gen_non_contig_grad_outputs=True)

        _test_real((2, 10), 1)
        _test_real((2, 3, 4), 2)
        _test_real((2, 3, 4, 3), 3)

        _test_complex((2, 2, 10, 2), 1)
        _test_complex((1, 2, 3, 4, 2), 2)
        _test_complex((2, 1, 3, 4, 3, 2), 3)

    def test_gradcheck_fail_when_no_differentiable_outputs_and_num_grad_not_zero(self):
        def autograd_fn(input):
            output = torch.detach(input)
            self.assertFalse(output.requires_grad)
            return output

        f_args_variable = torch.ones(S, S, requires_grad=True)
        self.assertRaisesRegex(RuntimeError, 'Numerical gradient for function expected to be zero',
                               lambda: gradcheck(autograd_fn, f_args_variable, eps=1e-6, atol=PRECISION))

    def test_variable_traverse(self):
        def get_out_and_unrefed_cycle():
            inp = torch.randn(10, requires_grad=True)
            tmp = inp.view(10, 1)
            out = tmp.view(10)

            # Create a reference cycle that contains an
            # intermediary Variable in the graph
            my_list = []
            my_list.append(tmp)
            my_list.append(my_list)

            return out

        out = get_out_and_unrefed_cycle()
        gc.collect()
        # This will segfault if things have been erroneously released
        out.backward(torch.randn(out.size()))

    def test_norm_subgradient(self):
        def run_test(input_size, norm_deg):
            input = torch.zeros(*input_size, requires_grad=True)
            input.norm(norm_deg).backward()
            self.assertEqual(input.grad.abs().sum(), 0)

        run_test((10,), 2)
        run_test((10, 10), 2)
        run_test((10,), 3)
        run_test((10,), 1)
        run_test((10,), 1.5)

    def test_pow_zero_tensor_gradient(self):
        def run_test(input_size, exponent):
            input = torch.zeros(*input_size, requires_grad=True)
            input.pow(exponent).sum().backward()
            self.assertEqual(input.grad.abs().sum(), 0)

        run_test((10,), torch.zeros(10))
        run_test((10, 10), torch.zeros(10, 10))
        run_test((10,), 0)

    def test_pow_scalar_base(self):
        a = torch.arange(1, 13, dtype=torch.double).view(3, 4).requires_grad_()
        gradcheck(lambda a: torch.pow(2, a), (a,))

    @skipIfNoLapack
    def test_pinverse(self):
        # Why is pinverse tested this way, and not ordinarily as other linear algebra methods?
        # 1. Pseudo-inverses are not generally continuous, which means that they are not differentiable
        # 2. Derivatives for pseudo-inverses exist typically for constant rank (Golub et al, 1973)
        # 3. This method creates two orthogonal matrices, and a constructs a test case with large
        #    singular values (given by x to the function).
        # 4. This will ensure that small perturbations don't affect the rank of matrix, in which case
        #    a derivative exists.
        # 5. This test exists since pinverse is implemented using SVD, and is hence a backpropable method
        m, n = 5, 10
        U = torch.randn(n, m).qr()[0].t()  # Orthogonal with dimensions m x n
        V = torch.randn(n, m).qr()[0].t()  # Orthogonal with dimensions m x n

        def func(x):
            S = torch.cat([x, torch.zeros(n - m)], 0)
            M = U.mm(torch.diag(S)).mm(V.t())
            return M.pinverse()

        gradcheck(func, [torch.rand(m).add_(1).requires_grad_()])
        gradcheck(func, [torch.rand(m).add_(10).requires_grad_()])
        gradgradcheck(func, [torch.rand(m).add_(1).requires_grad_()])
        gradgradcheck(func, [torch.rand(m).add_(10).requires_grad_()])

    def test_chain_matmul(self):
        def gen_matrices(p):
            matrices = []
            for (pi, pi_1) in zip(p[:-1], p[1:]):
                matrices.append(torch.randn(pi, pi_1).requires_grad_())
            return matrices

        gradcheck(torch.chain_matmul, gen_matrices([5, 10, 15, 5]))
        gradcheck(torch.chain_matmul, gen_matrices([3, 5, 2, 6]))
        gradcheck(torch.chain_matmul, gen_matrices([6, 2, 4, 8, 10]))
        gradgradcheck(torch.chain_matmul, gen_matrices([5, 10, 15, 5]))
        gradgradcheck(torch.chain_matmul, gen_matrices([3, 5, 2, 6]))
        gradgradcheck(torch.chain_matmul, gen_matrices([6, 2, 4, 8, 10]))

    @unittest.skipIf(IS_WINDOWS, """File open permission error on Windows,
            https://github.com/pytorch/pytorch/issues/34086""")
    def test_profiler_tracing(self):
        t1, t2 = torch.ones(1), torch.ones(1)
        with torch.autograd.profiler.profile() as prof:
            torch.add(t1, t2)

        with tempfile.NamedTemporaryFile(mode="w+") as f:
            prof.export_chrome_trace(f.name)
            # read the trace and expect valid json
            # if the JSON generated by export_chrome_trace is not valid, this will throw and fail the test.
            json.load(f)

        # Same test but for cuda.
        if not torch.cuda.is_available():
            return

        device = torch.device("cuda:0")
        t1, t2 = torch.ones(1, device=device), torch.ones(1, device=device)
        with torch.autograd.profiler.profile(use_cuda=True) as prof:
            torch.add(t1, t2)

        with tempfile.NamedTemporaryFile(mode="w+") as f:
            prof.export_chrome_trace(f.name)
            # Now validate the json
            json.load(f)

    def test_profiler(self):
        x = torch.randn(10, 10)

        with profile() as p:
            self.assertTrue(torch.autograd._profiler_enabled())
            y = x * 2 + 4

        self.assertFalse(torch.autograd._profiler_enabled())

        last_end = 0
        names = ['aten::mul', 'aten::to', 'aten::empty_strided', 'aten::copy_',
                 'aten::empty', 'aten::add', 'aten::to', 'aten::empty_strided',
                 'aten::copy_', 'aten::empty']
        top_level_names = ['aten::mul', 'aten::add']
        top_level_iter = iter(top_level_names)
        self.assertEqual(len(p.function_events), len(names))
        for info, expected_name in zip(p.function_events, names):
            if info.cpu_interval.start > last_end:
                top_level_name_expected = next(top_level_iter)
                self.assertEqual(info.name, top_level_name_expected)
                last_end = info.cpu_interval.end
            self.assertEqual(info.name, expected_name)

    def test_profiler_seq_nr(self):
        with profile() as p:
            x = torch.randn(10, 10, requires_grad=True)
            y = torch.randn(10, 10, requires_grad=True)
            z = x + y
            s = z.sum()
            s.backward()
        # expecting aten::add, aten::sum to have the sequence numbers,
        # expecting the corresponding backward nodes to have the same numbers
        # as the forward ops
        add_seq_nr = -1
        sum_seq_nr = -1
        found_add = found_sum = False
        found_bwd_add = found_bwd_sum = False
        found_empty = False
        for e in p.function_events:
            if e.name == "aten::add":
                add_seq_nr = e.sequence_nr
                self.assertFalse(found_add)
                found_add = True
            elif e.name == "aten::sum":
                sum_seq_nr = e.sequence_nr
                self.assertFalse(found_sum)
                found_sum = True
            elif "Add" in e.name and "Backward" in e.name:
                self.assertEqual(e.sequence_nr, add_seq_nr)
                self.assertFalse(found_bwd_add)
                found_bwd_add = True
            elif "Sum" in e.name and "Backward" in e.name:
                self.assertEqual(e.sequence_nr, sum_seq_nr)
                self.assertFalse(found_bwd_sum)
                found_bwd_sum = True
            # check that nested ops (e.g. empty) don't have
            # sequence number
            if e.name == "aten::empty":
                self.assertEqual(e.sequence_nr, -1)
                found_empty = True
        self.assertGreaterEqual(add_seq_nr, 0)
        self.assertGreaterEqual(sum_seq_nr, 0)
        self.assertNotEqual(add_seq_nr, sum_seq_nr)
        self.assertTrue(found_add)
        self.assertTrue(found_sum)
        self.assertTrue(found_bwd_add)
        self.assertTrue(found_bwd_sum)
        self.assertTrue(found_empty)

    def test_profiler_unboxed_only(self):
        x = torch.rand(3, 4)

        with torch.autograd.profiler.profile() as prof:
            x.resize_([3, 2])

    def test_profiler_propagation(self):
        def foo(x):
            with record_function("in_foo") as rf:
                return x * 2

        x = torch.rand(3, 4)
        traced_foo = torch.jit.trace(foo, x)

        def bar(x):
            with record_function("in_bar") as rf:
                # we expect that profiler will be able
                # propagate across fork
                fut = torch.jit._fork(traced_foo, x)
                y = torch.jit._wait(fut)
                # note: continuation (and rf's end) can
                # be executed in a different thread
                with record_function("in_bar_after_wait") as rf2:
                    y = y * 2
                return y

        traced_bar = torch.jit.trace(bar, x)

        with profile() as p:
            traced_bar(x)

        found_foo = False
        found_bar = False
        found_bar_after_wait = False
        for info in p.function_events:
            if info.name == "in_foo":
                self.assertFalse(found_foo)
                found_foo = True
            elif info.name == "in_bar":
                self.assertFalse(found_bar)
                found_bar = True
            elif info.name == "in_bar_after_wait":
                self.assertFalse(found_bar_after_wait)
                found_bar_after_wait = True
        self.assertTrue(found_foo)
        self.assertTrue(found_bar)
        self.assertTrue(found_bar_after_wait)

    def test_record_function_callbacks(self):
        x = torch.randn(10, 10)
        with profile() as p:
            with record_function("foo"):
                y = x * 2 + 4

        function_events = p.function_events
        foo_event = [event for event in function_events if "foo" in event.name][0]
        self.assertEqual(foo_event.count, 1)

    def test_profiler_aggregation_fake(self):
        events = EventList()
        id = [0]

        def get_id():
            id[0] = id[0] + 1
            return id[0]

        # [[thread_id, [(start, end, id), ....]], ...]
        # Using list instead of a dict so order is guaranteed for any Python
        # version
        threads = [
            [1, [(0, 1, get_id()), (1, 2, get_id())]],
            [0, [(0, 2, get_id()), (1, 2, get_id()), (1, 3, get_id())]],
        ]
        for thread, ranges in threads:
            for range in ranges:
                assert(len(range) == 3)
                events.append(
                    FunctionEvent(
                        id=range[2],
                        node_id=0,
                        name="",
                        thread=thread,
                        cpu_start=range[0],
                        cpu_end=range[1],
                    )
                )

        events.populate_cpu_children()

        # Note that [1, 3] pushes out [0, 2] first. Then we record [1, 2]
        # as a child of [1, 3]
        res = [[], [], [], [], [4]]

        def get_children_ids(event):
            return [child.id for child in event.cpu_children]

        assert([get_children_ids(event) for event in events] == res)

    def test_profiler_aggregation_table(self):
        """
        Test if the profiling result is aggregated for `str(prof)`

        See: https://github.com/pytorch/pytorch/issues/37500
        """

        x = torch.randn(1024)
        with torch.autograd.profiler.profile() as prof:
            torch.einsum("i->", x)

        prof_str = str(prof)
        prof_table = prof.table()

        self.assertEqual(prof_table, prof_str)

    def test_profiler_function_event_avg(self):
        avg = FunctionEventAvg()
        avg.add(FunctionEvent(id=0, node_id=0, name="foo", thread=0, cpu_start=10, cpu_end=15))
        avg.add(FunctionEvent(id=1, node_id=0, name="foo", thread=0, cpu_start=20, cpu_end=30))
        avg.add(avg)
        self.assertEqual(avg.key, "foo")

        # aggregate stats
        self.assertEqual(avg.count, 4)
        self.assertEqual(avg.cpu_time_total, 30)
        self.assertEqual(avg.self_cpu_time_total, 30)
        self.assertEqual(avg.cuda_time_total, 0)

        # average stats
        self.assertEqual(avg.cpu_time, 7.5)
        self.assertEqual(avg.cuda_time_total, 0)

    def test_profiler_shapes(self):
        print("")
        layer1 = torch.nn.Linear(20, 30)
        layer2 = torch.nn.Linear(30, 40)
        input = torch.randn(128, 20)
        with profile(record_shapes=True) as prof:
            layer2(layer1(input))

        print(prof.function_events)

        top_level_expected_events_and_shapes = [
            (None, [[30, 20]]),
            ('aten::addmm', [[30], [128, 20], [20, 30], [], []]),
            (None, [[40, 30]]),
            ('aten::addmm', [[40], [128, 30], [30, 40], [], []])
        ]

        expected_iter = iter(top_level_expected_events_and_shapes)
        last_end = 0

        for event in prof.function_events:
            if event.cpu_interval.start > last_end:
                name_expected, input_shape_expected = next(expected_iter)
                if name_expected is not None:
                    self.assertEqual(event.name, name_expected)
                self.assertEqual(event.input_shapes, input_shape_expected)
                last_end = event.cpu_interval.end

    def test_profiler_no_cuda(self):
        print("")
        layer = torch.nn.Linear(20, 30)
        x = torch.randn(128, 20)
        with profile(use_cuda=False) as prof:
            layer(x)

        prof_str = str(prof)
        print(prof_str)
        self.assertTrue('cpu' in prof_str.lower())
        self.assertTrue('cuda' not in prof_str.lower())

    def test_profiler_aggregation_lstm(self):
        print("")
        rnn = torch.nn.LSTM(10, 20, 2)
        total_time_s = 0
        with profile(record_shapes=True) as prof:
            for i in range(20):
                input = torch.randn(5, 3, 10)
                h = torch.randn(2, 3, 20)
                c = torch.randn(2, 3, 20)
                start = time.time()
                rnn(input, (h, c))
                end = time.time()
                total_time_s += end - start

        print(prof.table(
            sort_by="self_cpu_time_total", row_limit=10, header="TEST"))
        print(prof.key_averages(group_by_input_shape=True).table(
            sort_by="self_cpu_time_total", row_limit=10))
        print(prof.table(
            sort_by="self_cpu_time_total", row_limit=10, header="TEST", top_level_events_only=True))
        print(prof.key_averages(group_by_input_shape=True).table(
            sort_by="self_cpu_time_total", row_limit=10, top_level_events_only=True))

        total_time_us = total_time_s * 1000.0 * 1000.0  # make it us which is profiler default
        print(
            "Total time based on python measurements: ",
            format_time(total_time_us)
        )
        print(
            "CPU time measurement python side overhead: {:.2f}%".format(
                (total_time_us / prof.self_cpu_time_total - 1.0) * 100.0
            )
        )

        if sys.platform != "win32":
            with tempfile.NamedTemporaryFile() as trace_file:
                prof.export_chrome_trace(trace_file.name)

    def test_memory_profiler(self):
        def run_profiler(tensor_creation_fn, metric):
            # collecting allocs / deallocs
            with profile(profile_memory=True, record_shapes=True) as prof:
                x = None
                with record_function("test_user_scope_alloc"):
                    x = tensor_creation_fn()
                with record_function("test_user_scope_dealloc"):
                    del x
            stats = prof.key_averages(group_by_input_shape=True)
            print(stats.table(sort_by=metric))
            return stats

        def check_metrics(stats, metric, allocs=None, deallocs=None):
            stat_metrics = {}
            for stat in stats:
                stat_metrics[stat.key] = getattr(stat, metric)
            if allocs is not None:
                for alloc_fn in allocs:
                    self.assertTrue(alloc_fn in stat_metrics)
                    self.assertTrue(stat_metrics[alloc_fn] > 0)
            if deallocs is not None:
                for dealloc_fn in deallocs:
                    self.assertTrue(dealloc_fn in stat_metrics)
                    self.assertTrue(stat_metrics[dealloc_fn] < 0)

        def create_cpu_tensor():
            return torch.rand(10, 10)

        def create_cuda_tensor():
            return torch.rand(10, 10).cuda()

        def create_mkldnn_tensor():
            return torch.rand(10, 10, dtype=torch.float32).to_mkldnn()

        print("Running CPU test")
        stats = run_profiler(create_cpu_tensor, "cpu_memory_usage")
        check_metrics(
            stats,
            "cpu_memory_usage",
            allocs=[
                "aten::empty",
                "aten::rand",
                "test_user_scope_alloc",
            ],
            deallocs=[
                "test_user_scope_dealloc",
            ]
        )

        if torch.cuda.is_available():
            create_cuda_tensor()
            print("Running CUDA test")
            stats = run_profiler(create_cuda_tensor, "cuda_memory_usage")
            check_metrics(
                stats,
                "cuda_memory_usage",
                allocs=[
                    "test_user_scope_alloc",
                    "aten::to",
                    "aten::empty_strided",
                ],
                deallocs=[
                    "test_user_scope_dealloc",
                ]
            )
            check_metrics(
                stats,
                "cpu_memory_usage",
                allocs=[
                    "aten::rand",
                    "aten::empty",
                ]
            )

        if torch._C.has_mkldnn:
            create_mkldnn_tensor()
            print("Running MKLDNN test")
            stats = run_profiler(create_mkldnn_tensor, "cpu_memory_usage")
            check_metrics(
                stats,
                "cpu_memory_usage",
                allocs=[
                    "test_user_scope_alloc",
                    "aten::rand",
                    "aten::empty",
                    "aten::to_mkldnn",
                ],
                deallocs=[
                    "test_user_scope_dealloc",
                ]
            )

        # check partial overlap of tensor allocation with memory profiler
        x = torch.rand(10, 10)
        with profile(profile_memory=True, record_shapes=True) as prof:
            del x
            x = torch.rand(10, 10)
        del x
        stats = prof.key_averages(group_by_input_shape=True)
        check_metrics(
            stats,
            "cpu_memory_usage",
            allocs=[
                "aten::rand",
                "aten::empty",
            ]
        )

    def test_record_function(self):
        x = torch.randn(10, 10)

        def forward(x):
            with record_function("outer"):
                y = x * 2 + 4
                with record_function("inner"):
                    y = y - 1
            y = y / 1

        forward(x)

        with profile() as p:
            forward(x)

        events = p.function_events
        important_events = [
            'outer',
            'aten::mul',
            'aten::add',
            'inner',
            'aten::sub',
            'aten::div'
        ]
        idx = 0
        for info in events:
            if info.name == important_events[idx]:
                idx = idx + 1
            if idx == len(important_events):
                break
        self.assertEqual(idx, len(important_events))

        # We can also use record_function to decorate arbitrary function
        @record_function('my_func')
        def f(x, y):
            return x + y

        with profile() as p:
            f(1, 2)

        self.assertTrue('my_func' in str(p))

    def test_record_function_multithreaded(self):
        rf = record_function("outer")
        rf.__enter__()
        with record_function("inner"):
            # test that exiting the record function after starting another one
            # doesn't throw.
            rf.__exit__(None, None, None)

        with record_function("inner"):
            rf.__enter__()
        # test that exiting the record function after ending another one
        # doesn't throw.
        rf.__exit__(None, None, None)


    def test_dir(self):
        x = torch.randn(10, 10)
        keys = dir(x)
        self.assertIn('shape', keys)

        # real and imag are only implemented for complex tensors.
        y = torch.randn(10, 10, dtype=torch.cfloat)
        for key in ['real', 'imag']:
            self.assertRaises(RuntimeError, lambda: hasattr(x, key))
            self.assertTrue(hasattr(y, key))
            keys.remove(key)

        for key in keys:
            self.assertTrue(hasattr(x, key))

    def test_as_strided(self):

        def test(x, prepro_fn, size, strides, offset=None):
            x = x.to(torch.double).detach().requires_grad_()

            # Check that forward will **not** resize storage because it may
            # cause NaN in output and fail numerical Jacobian check consequently
            with torch.no_grad():
                y = prepro_fn(x) if prepro_fn is not None else x
                max_offset = sum((si - 1) * st for si, st in zip(size, strides))
                max_offset += offset if offset is not None else y.storage_offset()
                assert max_offset < len(y.storage()), "test case resizes storage"

            def closure(x):
                if prepro_fn is not None:
                    x = prepro_fn(x)
                return x.as_strided(size, strides, offset)

            gradcheck(closure, [x])
            gradgradcheck(closure, [x])

        # test
        test(torch.arange(0, 25), lambda x: x.view(5, 5), [3, 3], [6, 2], 2)

        # test crazy stride at dim with size 1 case
        test(torch.randn(12), None, [1, 2, 1, 5], [0, 5, 100, 1], 2)

        # test expand case
        test(torch.randn(5), None, [3, 3, 3], [0, 1, 0], 2)
        test(torch.randn(5), None, [3, 3, 3], [0, 0, 0], 4)
        test(torch.randn(5), lambda x: x.expand(5, 5), [5, 5], [0, 1], 0)

        # test non-expand overlapping case
        test(torch.randn(35), None, [6, 6], [5, 1], 2)
        test(torch.randn(15), None, [3, 2], [3, 6], 2)

        # test transpose case
        test(torch.randn(3, 4), None, [4, 3], [1, 4])

        # test "getting things outside the input" case
        x = torch.randn(6, 2)
        test(x[3:], None, [3, 2], [2, 1], 0)  # should be all zeros
        self.assertEqual(x[3:].as_strided([3, 2], [2, 1], 0), x[:3])

        # test select on expanded input case
        test(torch.randn(2, 3), lambda x: x.expand(10, 2, 3), [2, 3], [3, 1], 0)

    def _test_lerp_tensor_weights(self, cast):
        def construct_inputs(*shapes):
            start = cast(torch.randn(shapes[0])).requires_grad_()
            end = cast(torch.randn(shapes[1])).requires_grad_()
            weight = cast(torch.randn(shapes[2])).requires_grad_()
            return [start, end, weight]

        all_test_shapes = [((3, 3, 3), (3, 3, 3), (3, 3, 3)),  # no broadcasting
                           ((3,), (3, 3, 3), (3, 3, 3)),  # start broadcasting - 1
                           ((3, 3, 3), (3,), (3, 3, 3)),  # end broadcasting - 1
                           ((3, 3, 3), (3, 3, 3), (3,)),  # weight broadcasting - 1
                           ((), (3, 3, 3), (3, 3, 3)),  # start broadcasting - 2
                           ((3, 3, 3), (), (3, 3, 3)),  # end broadcasting - 2
                           ((3, 3, 3), (3, 3, 3), ()),  # weight broadcasting - 2
                           ((3, 3), (3, 3, 3), (3,))]  # all broadcasting

        for shapes in all_test_shapes:
            cur_inputs = construct_inputs(*shapes)
            gradcheck(torch.lerp, cur_inputs)
            gradgradcheck(torch.lerp, cur_inputs)

    def test_lerp_tensor_weights(self):
        self._test_lerp_tensor_weights(lambda t: t)

    def test_reduce_dtype(self):
        def test_reduction(op, has_no_dim, takes_dtype=True):
            x = torch.randn(3, 3, dtype=torch.float, requires_grad=True)

            if has_no_dim:
                grad1, = torch.autograd.grad([op(x)], [x])
                grad2, = torch.autograd.grad([op(x, dtype=torch.double)], [x])
                self.assertEqual(grad1, grad2)
                self.assertEqual(grad2.dtype, torch.float)

            gi = torch.randn(op(x, dim=0).shape, dtype=torch.float)
            grad1, = torch.autograd.grad([op(x, dim=0)], [x], gi)
            if takes_dtype:
                grad2, = torch.autograd.grad([op(x, dim=0, dtype=torch.double)], [x], gi.double())
            else:
                grad2, = torch.autograd.grad([op(x.double(), dim=0)], [x], gi.double())
            self.assertEqual(grad1, grad2)
            self.assertEqual(grad2.dtype, torch.float)

        test_reduction(torch.sum, True)
        test_reduction(torch.prod, True)
        test_reduction(torch.cumsum, False)
        test_reduction(torch.cumprod, False)
        test_reduction(torch.logcumsumexp, False, takes_dtype=False)

    def test_inplace_view_saved_output(self):
        # Test an in-place operation on a view in which the in-place op saves
        # its output. Previously, this created a reference cycle.
        dealloc = [0]

        class IncrementOnDelete(object):
            def __del__(self):
                dealloc[0] += 1

        def test():
            root = torch.randn(3, 3, requires_grad=True)
            copy = root.clone()
            copy.grad_fn.register_hook(IncrementOnDelete())
            view = copy.view(9)
            torch.nn.functional.relu(view, inplace=True)

        test()
        self.assertEqual(dealloc[0], 1)

    def test_inplace_view_backward(self):
        # Issue #10532: Make sure that this does not raise RuntimeError.
        net = nn.Sequential(
            nn.InstanceNorm2d(2),
            nn.ReLU(True)
        )

        x = torch.tensor([[[[1.0, 1.0]]]], requires_grad=True)
        g, = torch.autograd.grad(net(x).pow(2), [x], grad_outputs=x.new_ones(x.shape) , create_graph=True)
        torch.autograd.grad(g.sum(), [x])
        self.assertEqual(x, torch.tensor([[[[1.0, 1.0]]]]))

        # https://discuss.pytorch.org/t/freeing-buffer-strange-behavior/31955/8
        inputs = torch.ones((1, 3, 256, 256), requires_grad=True)

        tmp1 = (inputs + 1).view_as(inputs)
        tmp2 = torch.nn.functional.threshold(tmp1, 0., 0., True)
        prob_interpolated = torch.sigmoid(tmp2)

        gradients = torch.autograd.grad(outputs=prob_interpolated, inputs=inputs,
                                        grad_outputs=torch.ones(prob_interpolated.size()),
                                        create_graph=True, retain_graph=True)[0]

        gradient_penalty = gradients.sum()
        gradient_penalty.backward()

        fn = gradient_penalty.grad_fn.next_functions[0][0].next_functions[1][0]
        self.assertEqual(fn.name(), "ThresholdBackwardBackward")

    def test_inplace_view_weak_grad_fn(self):
        # Issue 23502: Test that b's grad_fn is preserved.
        a = torch.arange(10.0, requires_grad=True)

        b = a.narrow(0, 0, 2).clone().view(-1)
        b.relu_()

        c = b.clone()
        del b
        gc.collect()

        s = c.sum()
        s.backward()
        self.assertEqual(s, torch.tensor(1.0))

        # Issue 23502: Ensure RuntimeError for modification of SavedVariable.
        a = torch.rand(10, requires_grad=True).narrow(0, 0, 10)
        b = a.relu_()
        c = b.add_(100)
        del b
        with self.assertRaises(RuntimeError):
            c.sum().backward(torch.ones(1, requires_grad=True))

    def test_mul_out(self):
        a = torch.randn(2, 2, requires_grad=True)
        b = torch.randn(2, 2, requires_grad=True)
        x = torch.zeros_like(a)

        # out=... functions don't support automatic differentiation currently
        self.assertRaisesRegex(RuntimeError, 'out=', lambda: torch.mul(a, b, out=x))

        # the inputs can require grad if we're in no_grad() mode
        with torch.no_grad():
            torch.mul(a, b, out=x)
            self.assertEqual(x, a * b)

    def test_mul_out_result_requires_grad(self):
        a = torch.randn(2, 2)
        b = torch.randn(2, 2)
        x = torch.zeros(2, 2, requires_grad=True)
        # we should throw an exception if the output requires grad
        self.assertRaisesRegex(RuntimeError, 'out=', lambda: torch.mul(a, b, out=x))

    def test_diagonal_derivative_requires_grad(self):
        # test that the backward requires grad
        # we do this is because diagonal_backward uses inplace
        # operations and gradgradcheck does not catch whether
        # they works as expected (it will succeed even if
        # the gradient has requires_grad == False
        a = torch.randn(5, 6, requires_grad=True)
        b = torch.diagonal(a)**2
        c = b.sum()
        d, = torch.autograd.grad(c, a, retain_graph=True, create_graph=True)
        self.assertTrue(d.requires_grad)

    def test_anomaly_detect_nan(self):
        size = 10

        class MyFunc(Function):
            @staticmethod
            def forward(ctx, inp1, inp2, fail_0th):
                ctx.fail_0th = fail_0th
                return inp1.sum(0, keepdim=True)

            @staticmethod
            def backward(ctx, gO):
                gI = gO.clone().expand(size)
                gI[0] = 0
                gI[0] /= 0  # Generate a nan
                if ctx.fail_0th:
                    return gI, None, None
                else:
                    return None, gI, None

        inp = torch.rand(size, requires_grad=True)
        out = MyFunc.apply(inp, inp, True)
        out.backward()  # Should not fail

        inp = torch.rand(size, requires_grad=True)
        out = MyFunc.apply(inp, inp, True)
        with self.assertRaisesRegex(RuntimeError, "Function 'MyFuncBackward' returned nan values in its 0th output."):
            with warnings.catch_warnings(record=True) as w:
                with detect_anomaly():
                    out.backward()
            self.assertIn('No forward pass information', str(w[0].message))

        inp = torch.rand(size, requires_grad=True)
        with self.assertRaisesRegex(RuntimeError, "Function 'MyFuncBackward' returned nan values in its 1th output."):
            with warnings.catch_warnings(record=True) as w:
                with detect_anomaly():
                    out = MyFunc.apply(inp, inp, False)
                    out.backward()
            self.assertIn('MyFunc.apply', str(w[0].message))

    def test_nested_anomaly_detect_nan(self):
        size = 10

        class MyFunc(Function):
            @staticmethod
            def forward(ctx, inp1, fail_0th):
                ctx.fail_0th = fail_0th
                ctx.save_for_backward(inp1)
                return inp1.sum(0, keepdim=True)

            @staticmethod
            def backward(ctx, gO):
                inp, = ctx.saved_tensors
                fail_0th = ctx.fail_0th
                g = gO.clone().expand(size)
                gI = MyFunc2.apply(g * inp, g + inp, fail_0th)
                return gI, None

        class MyFunc2(Function):
            @staticmethod
            def forward(ctx, inp1, inp2, fail_0th):
                ctx.fail_0th = fail_0th
                return inp1 * 2.0 + inp2

            @staticmethod
            def backward(ctx, gO):
                fail_0th = ctx.fail_0th
                g1 = gO.clone()
                g2 = gO.clone()
                g1[0] = 0
                g2[0] = 0
                # generate a nan
                if fail_0th:
                    g1[0] /= 0
                else:
                    g2[0] /= 0
                return g1, g2, None

        inp = torch.rand(size, requires_grad=True)
        out = MyFunc.apply(inp, True)
        ginp, = torch.autograd.grad(out, (inp,), create_graph=True)
        gsum = ginp.sum()
        gsum.backward()  # should not fail

        inp = torch.rand(size, requires_grad=True)
        out = MyFunc.apply(inp, True)
        ginp, = torch.autograd.grad(out, (inp,), create_graph=True)
        gsum = ginp.sum()
        with warnings.catch_warnings(record=True) as w:
            with self.assertRaisesRegex(RuntimeError, "Function 'MyFunc2Backward' returned nan values in its 0th output."):
                with detect_anomaly():
                    gsum.backward()
        self.assertIn('No forward pass information', str(w[1].message))

        inp = torch.rand(size, requires_grad=True)
        with warnings.catch_warnings(record=True) as w:
            with self.assertRaisesRegex(RuntimeError, "Function 'MyFunc2Backward' returned nan values in its 1th output."):
                with detect_anomaly():
                    out = MyFunc.apply(inp, False)
                    ginp, = torch.autograd.grad(out, (inp,), create_graph=True)
                    gsum = ginp.sum()
                    gsum.backward()
        self.assertIn('MyFunc2.apply', str(w[1].message))
        self.assertIn('MyFunc.apply', str(w[2].message))

    def test_anomaly_grad_warnings(self):
        # PyTorch won't throw warnings if there is an error
        # but we'd want to at least see them in stderr

        class StdErrDiverter:
            def __enter__(self):
                self.stderr_orig = sys.stderr
                self.stderr_new = io.StringIO()
                sys.stderr = self.stderr_new
                return self

            def __exit__(self, *args):
                self.captured = self.stderr_new.getvalue()
                sys.stderr = self.stderr_orig


        # if the warnings don't throw, they will be handled as regular warnings
        with self.assertRaisesRegex(RuntimeError,
                                    "one of the variables needed for gradient computation has been "
                                    "modified by an inplace operation"):
            with warnings.catch_warnings(record=True) as w:
                with detect_anomaly():
                    a = torch.randn(5, requires_grad=True)
                    d1 = a + 1
                    d2 = d1 ** 2
                    d1 += 1
                    torch.autograd.grad(d2.sum(), a)

        self.assertEqual(len(w), 2)
        self.assertIn('Anomaly Detection has been enabled', str(w[0].message))
        self.assertIn('Error detected in PowBackward0', str(w[1].message))

        # if the warning throws, it will be printed to sys.stderr
        with self.assertRaisesRegex(RuntimeError,
                                    "one of the variables needed for gradient computation has been "
                                    "modified by an inplace operation"):
            with warnings.catch_warnings(record=True) as w:
                with detect_anomaly():
                    warnings.simplefilter("error")
                    with StdErrDiverter() as s:
                        a = torch.randn(5, requires_grad=True)
                        d1 = a + 1
                        d2 = d1 ** 2
                        d1 += 1
                        torch.autograd.grad(d2.sum(), a)

        self.assertEqual(len(w), 1)
        self.assertIn('Anomaly Detection has been enabled', str(w[0].message))
        self.assertIn('Error detected in PowBackward0', s.captured)

    @skipIfNoLapack
    def test_eig_no_eigenvectors(self):
        A = torch.tensor([[1., 2.], [2., 4.]], dtype=torch.float32, requires_grad=True)
        w, v = torch.eig(A, eigenvectors=False)
        with self.assertRaisesRegex(RuntimeError, 'cannot compute backward'):
            torch.autograd.backward([w, v], [torch.ones_like(w), torch.ones_like(v)])

    @skipIfNoLapack
    def test_eig_complex_eigenvalues(self):
        A = torch.tensor([[0., -1.], [1., 0.]], dtype=torch.float32, requires_grad=True)
        w, v = torch.eig(A, eigenvectors=True)
        with self.assertRaisesRegex(RuntimeError, 'does not support complex eigenvalues'):
            torch.autograd.backward([w, v], [torch.ones_like(w), torch.ones_like(v)])

    @skipIfNoLapack
    def test_symeig_no_eigenvectors(self):
        A = torch.tensor([[1., 2.], [2., 4.]], dtype=torch.float32, requires_grad=True)
        w, v = torch.symeig(A, eigenvectors=False)
        with self.assertRaisesRegex(RuntimeError, 'cannot compute backward'):
            torch.autograd.backward([w, v], [torch.ones_like(w), torch.ones_like(v)])

    @skipIfNoLapack
    def test_svd_no_singularvectors(self):
        A = torch.randn(2, 2, dtype=torch.float32, requires_grad=True)
        u, s, v = torch.svd(A, compute_uv=False)
        with self.assertRaisesRegex(RuntimeError, 'cannot compute backward'):
            torch.autograd.backward([u, s, v], [torch.ones_like(u), torch.ones_like(s), torch.ones_like(v)])

    def test_no_grad_copy(self):
        # create autograd function that saves grad pointer as class static
        class MyFunc(Function):
            static_grad_ptr = None

            @staticmethod
            def forward(ctx, inp1, inp2):
                return inp1 + inp2

            @staticmethod
            def backward(ctx, grad):
                MyFunc.static_grad_ptr = grad.data_ptr()
                return grad, grad

        class NonContGradFunc(Function):
            @staticmethod
            def forward(ctx, inp1):
                ctx.size = inp1.size()
                return torch.tensor([1.])

            @staticmethod
            def backward(ctx, grad):
                return torch.ones(1).expand(ctx.size)

        a = torch.randn(5, 6, requires_grad=True)
        b = torch.randn(5, 6, requires_grad=True)
        # non-contiguous grad should be copied
        NonContGradFunc.apply(MyFunc.apply(a, b)).backward()
        self.assertFalse(a.grad.data_ptr() == MyFunc.static_grad_ptr)
        self.assertFalse(b.grad.data_ptr() == MyFunc.static_grad_ptr)
        # test case that should trigger no copy for one of a,b
        a.grad = b.grad = None
        MyFunc.apply(a, b)[1][0].backward()
        p_g = MyFunc.static_grad_ptr
        p_a = a.grad.data_ptr()
        p_b = b.grad.data_ptr()
        # check a,b uses different grad buffer
        self.assertFalse(p_a == p_b)
        # check one of them is using the computed buffer
        self.assertTrue(p_a == p_g or p_b == p_g)

    def test_no_grad_copy_sparse(self):
        # create autograd function that saves grad pointer as class static
        class MyFunc(Function):
            static_grad_ptr = None

            @staticmethod
            def forward(ctx, inp1, inp2):
                return inp1 + inp2

            @staticmethod
            def backward(ctx, grad):
                MyFunc.static_grad_ptr = grad._values().data_ptr()
                return grad, grad

        class NonContGradFunc(Function):
            static_grad_ptr = None

            @staticmethod
            def forward(ctx, inp1, inp2):
                return inp1 + inp2

            @staticmethod
            def backward(ctx, grad):
                # Create a sparse tensor with non-contigous indices and values
                # and return as grad.
                v = torch.rand(1, 3)
                i = torch.ones(1, 1, dtype=torch.long)
                nv = v.expand(8, 3)
                ni = i.expand(1, 8)
                ngrad = torch.sparse.FloatTensor(ni, nv, torch.Size([10, 3]))
                NonContGradFunc.static_grad_ptr = ngrad._values().data_ptr()
                return ngrad, ngrad

        a = torch.randn(10, 3, requires_grad=True)
        b = torch.randn(10, 3, requires_grad=True)
        input = torch.tensor([1, 2, 4, 5, 4, 3, 2, 9])
        offsets = torch.tensor([0, 4])
        import torch.nn.functional as F

        # test case that should trigger no copy for one of a,b
        emb_matrix = MyFunc.apply(a, b)
        loss = F.embedding_bag(emb_matrix, input, offsets, sparse=True).sum()
        loss.backward(retain_graph=True)
        p_g = MyFunc.static_grad_ptr
        p_a = a.grad._values().data_ptr()
        p_b = b.grad._values().data_ptr()
        # check a,b uses different grad buffer
        self.assertFalse(p_a == p_b)
        # check one of them is using the computed buffer
        self.assertTrue(p_a == p_g or p_b == p_g)

        # Run backwards multiple times to ensure accumulation works.
        for i in range(10):
            loss.backward(retain_graph=True)

        # non-contiguous indices and value, we should trigger a copy.
        a.grad = b.grad = None
        emb_matrix = NonContGradFunc.apply(a, b)
        loss = F.embedding_bag(emb_matrix, input, offsets, sparse=True).sum()
        loss.backward(retain_graph=True)
        p_g = NonContGradFunc.static_grad_ptr
        p_a = a.grad._values().data_ptr()
        p_b = b.grad._values().data_ptr()
        # check a,b uses different grad buffer
        self.assertFalse(p_a == p_b)
        # Verify we cloned both grads.
        self.assertFalse(p_a == p_g)
        self.assertFalse(p_b == p_g)

        # Run backwards multiple times to ensure accumulation works.
        for i in range(10):
            loss.backward(retain_graph=True)

    def test_gradcheck_single_input(self):
        def f(inp):
            return inp.mul(5)

        gradcheck(f, torch.rand(10, dtype=torch.float64, requires_grad=True))
        gradgradcheck(f, torch.rand(10, dtype=torch.float64, requires_grad=True))

    def test_gradcheck_sparse_input(self):
        def fn(sparse):
            return torch.sparse.sum(sparse)

        gradcheck(fn, torch.rand(10).to_sparse().requires_grad_(True), check_sparse_nnz=True)
        with self.assertRaisesRegex(RuntimeError, 'gradcheck expects all tensor inputs are dense'):
            gradcheck(fn, torch.rand(10).to_sparse().requires_grad_(True), check_sparse_nnz=False)

    def test_gradcheck_nondeterministic(self):
        class NonDetFunc(Function):
            @staticmethod
            def forward(ctx, x, jitter=0.0):
                ctx._jitter = jitter
                return x

            @staticmethod
            def backward(ctx, grad_out):
                return NonDetFunc.apply(grad_out, ctx._jitter) * (1 + torch.rand_like(grad_out) * ctx._jitter), None

        inp = torch.randn(5, 5, requires_grad=True)
        gradcheck(lambda x: NonDetFunc.apply(x, 0.0), inp)
        with self.assertRaisesRegex(RuntimeError, 'Backward is not reentrant'):
            gradcheck(lambda x: NonDetFunc.apply(x, 1e-6), inp)
        with self.assertRaisesRegex(RuntimeError, 'Backward is not reentrant'):
            gradgradcheck(lambda x: NonDetFunc.apply(x, 1e-12), inp)
        gradcheck(lambda x: NonDetFunc.apply(x, 0.0), inp, nondet_tol=1e-5)
        gradcheck(lambda x: NonDetFunc.apply(x, 1e-6), inp, nondet_tol=1e-5)
        gradgradcheck(lambda x: NonDetFunc.apply(x, 1e-12), inp, nondet_tol=1e-5)

    def test_version_counter(self):
        x = torch.randn(1, 2)

        # In-place op bumps version
        x_saved_version = x._version
        x.add_(1).add_(1)
        self.assertTrue(x._version > x_saved_version)

        # Differentiable view shares version counter
        xz = x[:]
        self.assertTrue(x._version == xz._version)
        xz.add_(1)
        self.assertTrue(x._version == xz._version)

        # `x.data = y` preserves version counter of `x`
        x_saved_version = x._version
        x.data = torch.randn(2, 3)
        self.assertTrue(x._version == x_saved_version)
        x.add_(1)
        self.assertTrue(x._version > x_saved_version)
        # Make sure `x` is still using the same version counter it shares with `xz`
        self.assertTrue(x._version == xz._version)

        # In-place op on `xz` also updates version of `x`,
        # because they share the version counter
        xz.add_(1)
        self.assertTrue(x._version == xz._version)

    def test_set_data_tensorimpl_type(self):
        # Dense tensor has impl of type `TensorImpl`, while sparse tensor has impl
        # of type `SparseTensorImpl`.
        x = torch.randn(1, 2)
        x_s = torch.sparse_coo_tensor(torch.zeros([1, 1]), torch.ones([1]))
        with self.assertRaisesRegex(RuntimeError, 'incompatible tensor type'):
            x.data = x_s

    def test_set_data_preserve_pyobj(self):
        a = torch.randn(1, 2)
        b = torch.randn(1, 2)
        b_id_saved = id(b)
        b.data = a
        self.assertTrue(b_id_saved == id(b))

    @unittest.skipIf(IS_WINDOWS, "Skipping because doesn't work for windows")
    def test_thread_shutdown(self):
        code = """import torch
from torch.autograd import Function
class MyFunction(Function):
    @staticmethod
    def forward(ctx, x):
        return x

    @staticmethod
    def backward(ctx, grad):
        return grad

for shape in [(1,), ()]:
    v = torch.ones(shape, requires_grad=True)
    MyFunction.apply(v).backward()
"""
        s = TestCase.runWithPytorchAPIUsageStderr(code)
        self.assertRegex(s, "PYTORCH_API_USAGE torch.autograd.thread_shutdown")

    @unittest.skipIf(IS_MACOS, "Fails with SIGBUS on macOS; https://github.com/pytorch/pytorch/issues/25941")
    def test_deep_reentrant(self):

        class DeepReentrant(Function):
            @staticmethod
            def forward(ctx, x):
                with torch.enable_grad():
                    ctx.x = Variable(x.detach(), requires_grad=True)
                    ctx.x = ctx.x - 1
                return ctx.x.detach()

            @staticmethod
            def backward(ctx, x):
                if ctx.x < 0:
                    return x
                with torch.enable_grad():
                    DeepReentrant.apply(ctx.x).sum().backward()
                return x

        # Test stack overflow escape mechanism
        v = torch.tensor(2000.0, requires_grad=True)
        # This will cause stack overflow if reentrant calls are handled
        # in the same thread recursively
        DeepReentrant.apply(v).sum().backward()

        # Test stack overflow escape mechanism multiple times
        # to ensure reusing workers in the pool works fine
        v2 = torch.tensor(200.0, requires_grad=True)
        DeepReentrant.apply(v2).sum().backward()

    def test_reentrant_priority(self):
        order = []

        class MyFunction(Function):
            @staticmethod
            def forward(ctx, x):
                return x

            @staticmethod
            def backward(ctx, x):
                order.append("MyFunction")
                return x

        class Reentrant(Function):
            @staticmethod
            def forward(ctx, x):
                with torch.enable_grad():
                    ctx.x = Variable(x.detach(), requires_grad=True)
                    ctx.x = ctx.x - 1
                return ctx.x.detach()

            @staticmethod
            def backward(ctx, x):
                order.append("Reentrant")
                if ctx.x < 0:
                    return x
                with torch.enable_grad():
                    Reentrant.apply(ctx.x).backward()
                return x

        a = MyFunction.apply(torch.tensor(6.0, requires_grad=True))
        b = Reentrant.apply(torch.tensor(9.0, requires_grad=True))
        v = a * b
        v.backward()
        # The tasks for the Reentrant and MyFunction backward() will be added
        # to the queue in the autograd engine at the same time. The backward
        # for Reentrant will be executed first, which will then add other
        # backward tasks to the queue. We want to ensure all the reentrant tasks
        # are prioritized over the MyFunction backward task regardless of their
        # sequence numbers
        self.assertEqual(len(order), 11)
        self.assertEqual(order.count("Reentrant"), 10)
        self.assertEqual(order[-1], "MyFunction")


    @slowTest
    def test_checkpointing(self):
        num_inp = 2000
        nz_inp = 10
        nz_out = 10
        nz_bottleneck = 1000

        # small proxy network for some complex reasoning we want to do per input
        module = nn.Sequential(
            nn.Linear(nz_inp, nz_bottleneck),
            nn.ReLU(),
            nn.Linear(nz_bottleneck, nz_inp)
        )

        feat_combined = []
        for r in range(num_inp):
            data_r = torch.Tensor(1, nz_inp)
            data_r.uniform_()
            data_r.requires_grad = True
            feat_r = checkpoint(module, data_r)
            feat_combined.append(feat_r)

        # compute mean as a proxy for some joint reasoning
        mean_combined = torch.stack(feat_combined).mean()
        mean_combined.backward()

    def _test_reentrant_with_callbacks(self, install_callbacks_in_depths):
        counter = {}
        counter["inner"] = 0
        counter["outer"] = 0

        def inc_inner_counter():
            counter["inner"] += 1

        def inc_outer_counter():
            counter["outer"] += 1

        class MyFunc(Function):
            @staticmethod
            def forward(ctx, input):
                return input

            @staticmethod
            @once_differentiable
            def backward(ctx, input):
                if 1 in install_callbacks_in_depths:
                    # Add a callback to execute.
                    Variable._execution_engine.queue_callback(inc_inner_counter)

                return input

        class MyReentrantFunc(Function):
            @staticmethod
            def forward(ctx, input):
                return input

            @staticmethod
            @once_differentiable
            def backward(ctx, input):
                if 0 in install_callbacks_in_depths:
                    # Add a callback to execute.
                    Variable._execution_engine.queue_callback(inc_outer_counter)
                # Reentrant backward call.
                tmp_inp = input.detach().requires_grad_()
                with torch.enable_grad():
                    tmp_out = (MyFunc.apply(tmp_inp)).sum()
                tmp_out.backward()
                return input

        t1 = torch.rand((3, 3), requires_grad=True)
        t2 = MyReentrantFunc.apply(t1)
        t3 = t2.sum()
        torch.autograd.backward([t3])

        return counter

    def test_reentrant_with_callbacks_depth_0(self):
        # Verify callback is called only once.
        ret = self._test_reentrant_with_callbacks([0])
        self.assertEqual(1, ret["outer"])
        self.assertEqual(0, ret["inner"])

    def test_reentrant_with_callbacks_depth_1(self):
        # Verify callback is called only once.
        ret = self._test_reentrant_with_callbacks([1])
        self.assertEqual(0, ret["outer"])
        self.assertEqual(1, ret["inner"])

    def test_reentrant_with_callbacks_both_depths(self):
        # Verify callback is called twice.
        ret = self._test_reentrant_with_callbacks([0, 1])
        self.assertEqual(1, ret["outer"])
        self.assertEqual(1, ret["inner"])

    def test_reentrant_with_leaf_variable_hook(self):
        handle = None
        param = torch.rand(10, requires_grad=True)

        def add_gradient_penalty_to_grad(grad):
            handle.remove()
            old_param_grad = grad
            param.grad = None
            # Add some sort of gradient penalty by directly updating the gradients
            with torch.enable_grad():
                g = grad.detach().requires_grad_()
                new_param = param.detach().requires_grad_()
                out = ((g * 2) + new_param).sum()
                out.backward()
            res = g.grad + grad
            param.grad = old_param_grad
            return res

        handle = param.register_hook(add_gradient_penalty_to_grad)
        # Forward pass
        tmp = (param * param)
        loss = tmp.sum()
        # Compute the gradients
        loss.backward()

    def test_reentrant_with_non_leaf_variable_hook(self):
        handle = None
        param = torch.rand(10, requires_grad=True)

        def manual_increase_gradient(grad):
            handle.remove()
            # Add some sort of gradient penalty by directly updating the gradients
            with torch.enable_grad():
                g = grad.detach().requires_grad_()
                out = ((g * 2) + 5).sum()
                out.backward()
            res = g.grad + grad
            return res

        # Forward pass
        tmp = (param * param)
        handle = tmp.register_hook(manual_increase_gradient)
        loss = tmp.sum()
        # Compute the gradients
        loss.backward()
        self.assertEqual(param.grad, 6 * param)

    def test_autograd_views_codegen(self):
        # This is not necessarily the absolute correct behavior, but this is the current
        # one. This test is here to make sure that any change to this behavior is detected
        # and not silent. The TODOs below mark the places with unexpected behavior.
        # Note that any change in these test will be BC-breaking and should be done carefully.

        # This test checks the behavior of two codegen functions (view_as and unbind)
        # with respect to view tracking and inplace operation on the output.

        def run_test(grad_mode, requires_grad, is_view, should_raise_tuple):
            def maybe_check_raise(fn, should_raise):
                self.assertTrue(should_raise is None or isinstance(should_raise, str))
                if should_raise is not None:
                    with self.assertRaisesRegex(RuntimeError, should_raise):
                        fn()
                else:
                    fn()

            inp = torch.rand(2, requires_grad=requires_grad).clone()
            with torch.set_grad_enabled(grad_mode):
                out = inp.view_as(inp)
            # Are they differentiable views?
            self.assertTrue(out._is_view() == is_view)
            # Are inplace allowed?
            maybe_check_raise(lambda: out.add_(1), should_raise_tuple[0])

            inp = torch.rand(2, requires_grad=requires_grad).clone()
            with torch.set_grad_enabled(grad_mode):
                out = inp.unbind()
            # Are they differentiable views?
            self.assertTrue(out[0]._is_view() == is_view)
            self.assertTrue(out[1]._is_view() == is_view)
            # Are inplace allowed?
            maybe_check_raise(lambda: out[0].add_(1), should_raise_tuple[1])
            maybe_check_raise(lambda: out[1].add_(1), should_raise_tuple[2])

        # should_raise contains None if it should not raise
        # should_raise contains a string of the error if it should raise
        # The 3 elements are for view_as, first output of unbind and second output of unbind
        run_test(grad_mode=True, requires_grad=False, is_view=True,
                 should_raise_tuple=(None, None, None))
        inp_change_err = "Output {} of UnbindBackward is a view and is being modified inplace."
        run_test(grad_mode=True, requires_grad=True, is_view=True,
                 should_raise_tuple=(None, inp_change_err.format("0"), inp_change_err.format("1")))
        leaf_grad_err = "A view was created in no_grad mode and is being modified inplace"
        run_test(grad_mode=False, requires_grad=True, is_view=True,
                 should_raise_tuple=(leaf_grad_err, leaf_grad_err, leaf_grad_err))
        run_test(grad_mode=False, requires_grad=False, is_view=True,
                 should_raise_tuple=(None, None, None))

    def _do_test_autograd_simple_views_python(self, dtype):
        # This is not necessarily the absolute correct behavior, but this is the current
        # one. This test is here to make sure that any change to this behavior is detected
        # and not silent. The TODOs below mark the places with unexpected behavior.
        # Note that any change in these test will be BC-breaking and should be done carefully.

        # This checks the autograd.Function behavior when we return one or multiple outputs
        # while one of these is an input, a view of an input or of a temporary tensor.

        # This indicator is used to track how many times the backward function was called
        bw_called = [0]
        # This indicator is used to check if the argument `ga` contains non-zero values
        ga_nz = [False]

        class IdOneOutput(Function):
            @staticmethod
            def forward(ctx, a, b, make_view):
                if make_view:
                    a = a.narrow(0, 0, 2)
                else:
                    a = a.clone()
                return a

            @staticmethod
            def backward(ctx, ga):
                bw_called[0] += 1
                return ga, None, None

        class IdTwoOutput(Function):
            @staticmethod
            def forward(ctx, a, b, make_view):
                if make_view:
                    a = a.narrow(0, 0, 2)
                else:
                    a = a.clone()
                return a, a + b

            @staticmethod
            def backward(ctx, ga, gab):
                bw_called[0] += 1
                if ga.eq(0).all():
                    ga_nz[0] = False
                else:
                    ga_nz[0] = True
                return ga + gab, gab, None

        err_msg_two_outputs = "Output 0 of IdTwoOutputBackward is a view and is being modified inplace."
        err_msg_two_outputs += " This view is the output of a function that returns multiple views."

        class ViewOfTemp(Function):
            @staticmethod
            def forward(ctx, a, make_view):
                ctx.save_for_backward(a)
                if make_view:
                    a = a.narrow(0, 0, 2)
                else:
                    a = a.clone()
                b = a.clone()
                return b.select(0, 0)

            @staticmethod
            def backward(ctx, grad):
                bw_called[0] += 1
                a, = ctx.saved_tensors
                res = torch.zeros_like(a)
                res.select(0, 0).copy_(grad)
                return res, None

        for fn_id in ["one_output", "two_output", "view_of_temp"]:
            for inplace in [True, False]:
                for make_view in [True, False]:
                    # Used for special casing the tests below
                    output_is_a_view = (make_view or fn_id == "view_of_temp")

                    def fn(a, b):
                        # never modify a, b inplace for gracheck
                        a = a.clone()
                        b = b.clone()
                        if fn_id == "two_output":
                            tmp1, tmp2 = IdTwoOutput.apply(a, b, make_view)
                            if inplace:
                                tmp1 += 3
                                tmp2 += 3
                            else:
                                tmp1 = tmp1 + 3
                                tmp2 = tmp2 + 3
                            tmp = tmp1 * tmp2
                        else:
                            if fn_id == "one_output":
                                tmp = IdOneOutput.apply(a, b, make_view)
                            else:
                                tmp = ViewOfTemp.apply(a + b, make_view)
                            if inplace:
                                tmp += 3
                            else:
                                tmp = tmp + 3

                        return tmp.sum()

                    a = torch.ones(2, dtype=dtype, requires_grad=True)
                    b = torch.ones(2, dtype=dtype, requires_grad=True)


                    if fn_id == "two_output" and inplace and output_is_a_view:
                        with self.assertRaisesRegex(RuntimeError, err_msg_two_outputs):
                            fn(a, b)
                    else:
                        # Are the computed gradients correct ?
                        if inplace and output_is_a_view:
                            with warnings.catch_warnings(record=True) as w:
                                if fn_id == "view_of_temp":
                                    # This will be fixed after the deprecation cycle and the warning becomes
                                    # an error.
                                    with self.assertRaisesRegex(RuntimeError, "Jacobian mismatch for output 0"):
                                        gradcheck(fn, (a, b))
                                else:
                                    # This works but the custom backward is not called (or called with partial)
                                    # gradients as tested below
                                    gradcheck(fn, (a, b))
                            self.assertTrue(len(w) > 0)
                        else:
                            gradcheck(fn, (a, b))

                        # Was the custom backward called properly
                        bw_called[0] = 0
                        ga_nz[0] = True  # For the case where the backward is called
                        with warnings.catch_warnings(record=True) as w:
                            fn(a, b).backward()

                        expected_called = 1
                        expected_ga_nz = True
                        expected_warning = False

                        if output_is_a_view and inplace:
                            expected_called = 0
                            expected_warning = True

                        self.assertTrue(bw_called[0] == expected_called)
                        self.assertTrue(ga_nz[0] == expected_ga_nz)
                        self.assertTrue((len(w) == 1) == expected_warning)

    def test_autograd_simple_views_python(self):
        self._do_test_autograd_simple_views_python(torch.double)
        self._do_test_autograd_simple_views_python(torch.cdouble)

    def test_autograd_complex_views_python(self):
        # This is not necessarily the absolute correct behavior, but this is the current
        # one. This test is here to make sure that any change to this behavior is detected
        # and not silent. The TODOs below mark the places with unexpected behavior.
        # Note that any change in these test will be BC-breaking and should be done carefully.

        # This checks that multiples views in the forward are properly traced and how they
        # behave with respect to inplace operations.

        # This indicator is used to track how many times the backward function was called
        bw_called = [0]

        class ComplexView(Function):
            @staticmethod
            def forward(ctx, a, idx):
                res = a.narrow(0, idx, 1)
                res = a.select(0, idx)
                ctx.save_for_backward(a)
                ctx.idx = idx
                return res

            @staticmethod
            def backward(ctx, grad):
                bw_called[0] += 1
                a, = ctx.saved_tensors
                res = torch.zeros_like(a)
                res.select(0, ctx.idx).copy_(grad)
                return res, None

        a = torch.ones(2, requires_grad=True)
        idx = 1

        bw_called[0] = 0
        out = ComplexView.apply(a.clone(), idx)
        out.sum().backward()
        self.assertTrue(bw_called[0] == 1)

        out = ComplexView.apply(a.clone(), idx)
        with warnings.catch_warnings(record=True) as w:
            out += 1
        self.assertEqual(len(w), 1)

    def test_autograd_inplace_views_python(self):
        # This is not necessarily the absolute correct behavior, but this is the current
        # one. This test is here to make sure that any change to this behavior is detected
        # and not silent. The TODOs below mark the places with unexpected behavior.
        # Note that any change in these test will be BC-breaking and should be done carefully.

        # This test checks custom autograd.Function that perform inplace operations

        bw_called = [0]

        # I) Single output
        class MyAdder(Function):
            @staticmethod
            def forward(ctx, a, b):
                a.add_(b)
                ctx.mark_dirty(a)
                return a

            @staticmethod
            def backward(ctx, grad):
                bw_called[0] += 1
                return grad, grad


        a = torch.ones(2, requires_grad=True)
        b = torch.ones(2, requires_grad=True)

        # No extra inplace
        c = MyAdder.apply(a.clone(), b)
        c.sum().backward()
        self.assertTrue(bw_called[0] == 1)

        # With extra inplace on the output
        bw_called[0] = 0
        c = MyAdder.apply(a.clone(), b)
        c += 2
        c.sum().backward()
        self.assertTrue(bw_called[0] == 1)

        # The input is a view
        bw_called[0] = 0
        c = MyAdder.apply(a.clone().view_as(a), b)
        c.sum().backward()
        self.assertTrue(bw_called[0] == 1)

        # Should not give non-inputs to mark_dirty
        class MyAdderBad(Function):
            @staticmethod
            def forward(ctx, a, b):
                c = 3 * a
                c.add_(b)
                ctx.mark_dirty(c)
                return c

            @staticmethod
            def backward(ctx, grad):
                bw_called[0] += 1
                grad = 3 * grad
                return grad, grad

        a = torch.ones(2, requires_grad=True)
        b = torch.ones(2, requires_grad=True)

        with warnings.catch_warnings(record=True) as w:
            MyAdderBad.apply(a.clone(), b)
        self.assertEqual(len(w), 1)

        # II) Multiple outputs
        class MyBadAdder(Function):
            @staticmethod
            def forward(ctx, a, b):
                a.add_(b)
                ctx.mark_dirty(a)
                return a, a + b

            @staticmethod
            def backward(ctx, ga, gab):
                bw_called[0] += 1
                return ga + gab, ga + gab

        # No extra inplace
        bw_called[0] = 0
        c, d = MyBadAdder.apply(a.clone(), b)
        (c * d).sum().backward()
        self.assertTrue(bw_called[0] == 1)

        # With extra inplace on the output
        bw_called[0] = 0
        c, d = MyBadAdder.apply(a.clone(), b)
        c += 2
        (c * d).sum().backward()
        self.assertTrue(bw_called[0] == 1)

        # The input is a view
        inplace_on_view_err = "your Function modifies inplace an input that is a view of another Tensor"
        with self.assertRaisesRegex(RuntimeError, inplace_on_view_err):
            c, d = MyBadAdder.apply(a.clone().view_as(a), b)

        # III) Inplace + other op
        class MyOutPlaceAdder(Function):
            @staticmethod
            def forward(ctx, a, b):
                a.add_(b)
                ctx.mark_dirty(a)
                return a.clone(), a + b

            @staticmethod
            def backward(ctx, ga, gab):
                bw_called[0] += 1
                return ga + gab, ga + 2 * gab

        # We don't reuse the input
        def fn(a, b):
            orig_a = a.clone().view_as(a)
            c, d = MyOutPlaceAdder.apply(orig_a, b)
            return (c * d).sum()

        bad_mark_dirty_err = "Some elements marked as dirty during the forward method were not returned as output."
        with self.assertRaisesRegex(RuntimeError, bad_mark_dirty_err):
            fn(a, b)

    def test_custom_function_return_view_in_nograd(self):
        class Alias(Function):
            @staticmethod
            def forward(ctx, x):
                return x[:]

            @staticmethod
            def backward(ctx, gx):
                return gx

        inp = torch.rand(2, requires_grad=True)

        with torch.no_grad():
            output = Alias.apply(inp)

        with torch.no_grad():
            expected_output = inp[:]

        # Calling the custom function should operate as if we called an equivalent op
        self.assertEqual(output.requires_grad, expected_output.requires_grad)

        # Check that in-place modification on view throws
        leaf_grad_err = "A view was created in no_grad mode and is being modified inplace"
        with self.assertRaisesRegex(RuntimeError, leaf_grad_err):
            output.zero_()

    def test_grad_mode_restored_reentrant(self):
        class MyFunction(Function):
            @staticmethod
            def forward(ctx, inp):
                return inp.clone()

            @staticmethod
            def backward(ctx, go):
                original = torch._C.is_grad_enabled()
                with torch.enable_grad():
                    self.assertTrue(torch._C.is_grad_enabled())
                    foo = torch.rand(go.size(), requires_grad=True)
                    grad, = torch.autograd.grad(
                        foo ** 3, foo, grad_outputs=go
                    )
                    self.assertTrue(torch._C.is_grad_enabled())
                self.assertTrue(torch._C.is_grad_enabled() == original)
                return grad

        inp = torch.rand(3, requires_grad=True)

        # Case where original==False
        MyFunction.apply(inp).sum().backward()
        # Case where original==True
        MyFunction.apply(inp).sum().backward(create_graph=True)

    def test_power_function(self):
        a = torch.tensor([0., 0., 0.])
        b = torch.tensor([-1., 0., 1.], requires_grad=True)
        c = torch.sum(a**b)
        c.backward()
        self.assertEqual(b.grad, torch.tensor([-inf, 0., 0.]))

        s = 0
        b = torch.tensor([-1., 0., 1.], requires_grad=True)
        c = torch.sum(s**b)
        c.backward()
        self.assertEqual(b.grad, torch.tensor([-inf, 0., 0.]))

    def test_nansum_with_nans(self):
        a = torch.randn(2, 2, 2, 2)
        with torch.no_grad():
            a[a < 0.2] = float('nan')
        a.requires_grad = True

        # No args
        gradcheck(lambda x: x.nansum(), a)
        gradgradcheck(lambda x: x.nansum(), a)

        # Single dim
        gradcheck(lambda x: x.nansum((0)), a)
        gradgradcheck(lambda x: x.nansum((0)), a)

        # Multi dim
        gradcheck(lambda x: x.nansum((0, 2)), a)
        gradgradcheck(lambda x: x.nansum((0, 2)), a)

        gradcheck(lambda x: x.nansum((0, -1)), a)
        gradgradcheck(lambda x: x.nansum((0, -1)), a)

        # With keep-dim
        gradcheck(lambda x: x.nansum((0, -1), True), a)
        gradgradcheck(lambda x: x.nansum((0, -1), True), a)

    def test_nansum_dtype(self):
        inp = torch.randn(2, 2, 2, 2)
        with torch.no_grad():
            inp[inp < 0.2] = float('nan')

        def test(inp, inp_dtype, out_dtype):
            with torch.no_grad():
                a = inp.to(inp_dtype)
            a.requires_grad = True
            b = torch.sum(a, dtype=out_dtype)
            b.backward()
            self.assertEqual(a.dtype, a.grad.dtype)

        test(inp, torch.float, torch.double)
        test(inp, torch.double, torch.float)

    def test_custom_function_error(self):
        class BadFw(Function):
            @staticmethod
            def backward(ctx, foo):
                return foo

        class BadBw(Function):
            @staticmethod
            def forward(ctx, foo):
                return foo.clone()

        inp = torch.rand(1, requires_grad=True)
        with self.assertRaisesRegex(NotImplementedError, "must implement the forward"):
            BadFw.apply(inp)

        with self.assertRaisesRegex(RuntimeError, "must implement the backward"):
            BadBw.apply(inp).sum().backward()

    def test_custom_function_local_inplace(self):
        class MyFn(torch.autograd.Function):
            @staticmethod
            def forward(ctx, inp, inplace):
                view = inp.clone()[:3]
                if inplace:
                    view += 2
                return view

            @staticmethod
            def backward(ctx, grad):
                return grad, None

        base = torch.rand(10, requires_grad=True)

        foo = MyFn.apply(base, False)
        self.assertEqual(foo.grad_fn.__class__.__name__, "MyFnBackward")

        foo = MyFn.apply(base, True)
        self.assertEqual(foo.grad_fn.__class__.__name__, "MyFnBackward")

    def test_integer_outputs(self):
        inp = torch.rand(4, requires_grad=True)

        out = inp.argmax()
        self.assertFalse(out.dtype.is_floating_point)
        self.assertFalse(out.requires_grad)

        out = inp.argmin()
        self.assertFalse(out.dtype.is_floating_point)
        self.assertFalse(out.requires_grad)

        out = inp.argsort()
        self.assertFalse(out.dtype.is_floating_point)
        self.assertFalse(out.requires_grad)

        val = torch.rand((), requires_grad=True)

        out = torch.searchsorted(inp, val)
        self.assertFalse(out.dtype.is_floating_point)
        self.assertFalse(out.requires_grad)

        bins = torch.linspace(0, 1.0, requires_grad=True)
        vals = torch.rand(5, 5, requires_grad=True)
        out = torch.bucketize(vals, bins)
        self.assertFalse(out.dtype.is_floating_point)
        self.assertFalse(out.requires_grad)

def index_variable(shape, max_indices):
    if not isinstance(shape, tuple):
        shape = (shape,)
    index = torch.rand(*shape).mul_(max_indices).floor_().long()
    return index


def index_perm_variable(shape, max_indices):
    if not isinstance(shape, tuple):
        shape = (shape,)

    index = torch.randperm(max_indices).narrow(0, 0, reduce(mul, shape)).view(shape)
    return index


def gather_variable(shape, index_dim, max_indices, duplicate=False):
    assert len(shape) == 2
    assert index_dim < 2
    batch_dim = 1 - index_dim
    index = torch.LongTensor(*shape)
    for i in range(shape[index_dim]):
        index.select(index_dim, i).copy_(
            torch.randperm(max_indices)[:shape[batch_dim]])
    if duplicate:
        index.select(batch_dim, 0).copy_(index.select(batch_dim, 1))
    return index


def bernoulli_scalar():
    return torch.tensor(0, dtype=torch.uint8).bernoulli_()


def gradgradcheck_method_precision_override(test_name):
    # these are just empirical observations, we should improve
    gradgradcheck_precision_override = {
        'test_norm': {'atol': 2e-2, 'rtol': 1e-2},
        'test_norm_1_5': {'atol': 1.5e-2, 'rtol': 1e-2},
        'test_norm_3': {'atol': 5e-2, 'rtol': 1e-2},
        'test_dist': {'atol': 5e-2, 'rtol': 1e-2},
        'test_dist_4': {'atol': 8e-2, 'rtol': 1e-2},
    }
    non_broadcasted_test_name = test_name.split("_broadcast")[0]
    override = gradgradcheck_precision_override.get(non_broadcasted_test_name)
    if override:
        if 'broadcast_lhs' in test_name or 'broadcast_rhs' in test_name:
            # errors accumulated across 1 dimension
            override = {'atol': override['atol'] * S, 'rtol': override['atol'] * S}
        elif 'broadcast_all' in test_name:
            # errors accumulated across multiple dimensions
            override = {'atol': override['atol'] * S * S, 'rtol': override['atol'] * S * S}
    return override

def run_grad_and_gradgrad_checks(test_case, name, test_name, apply_method, output_variable,
                                 input_variables, run_gradgradcheck=True):
    test_case.assertTrue(gradcheck(apply_method, input_variables, eps=1e-6, atol=PRECISION))
    if name in EXCLUDE_GRADGRADCHECK or test_name in EXCLUDE_GRADGRADCHECK_BY_TEST_NAME:
        return
    gradgradcheck_precision_override = gradgradcheck_method_precision_override(test_name)
    if gradgradcheck_precision_override is not None:
        atol = gradgradcheck_precision_override['atol']
        rtol = gradgradcheck_precision_override['rtol']
        test_case.assertTrue(gradgradcheck(apply_method, input_variables, None, atol=atol, rtol=rtol,
                                           gen_non_contig_grad_outputs=True))
    else:
        test_case.assertTrue(gradgradcheck(apply_method, input_variables, gen_non_contig_grad_outputs=True))


def run_functional_checks(test_case, test_name, name, apply_fn, run_grad_checks,
                          f_args_variable, f_args_tensor):
    output_variable = apply_fn(*f_args_variable)

    if run_grad_checks:
        run_grad_and_gradgrad_checks(test_case, name, test_name, apply_fn,
                                     output_variable, f_args_variable)

    self_variable = f_args_variable[0]
    if isinstance(output_variable, torch.Tensor) and output_variable.requires_grad and self_variable is not None:
        output_variable.backward(randn_like(output_variable))
        test_case.assertEqualTypeString(self_variable, self_variable.grad)
        test_case.assertEqual(self_variable.size(), self_variable.grad.size())

# this list corresponds to ops which have separate tests defined for complex dtypes in
# common_methods_invocations.py
# test for these ops with 'complex' in variant should only run for complex and
# the tests for these ops which do not have 'complex' in variant should not run for complex
# and only run for floating point

# TODO(@anjali411): add the commented tests back after updating the formula based on tensorflow definition
separate_complex_tests = ['view_as_real', 'real', 'imag', 'asin', 'acos', 'div', 'log',
                          'log10', 'log1p', 'log2', 'pow', 'tan', 'reciprocal']

# NOTE: Some non-holomorphic are separately tested in TestAutogradComplex until gradcheck works properly
# for non-holomorphic functions

# allow list for complex
complex_list = ['t', 'view', 'reshape', 'reshape_as', 'view_as', 'roll', 'clone',
                'repeat', 'expand', 'flip', 'fliplr', 'flipud', 'rot90', 'transpose',
                'permute', 'squeeze', 'unsqueeze', 'resize', 'resize_as', 'tril', 'triu',
                'chunk', 'split', 'split_with_sizes', 'repeat', 'expand', 'zero_',
                'eq_', 'ne_', 'add', '__radd__', 'sum', 'conj', 'sin', 'cos', 'mul', 'sinh',
<<<<<<< HEAD
                'cosh', '__rmul__', 'atan'] + separate_complex_tests
=======
                'cosh', '__rmul__', 'sgn', 'abs', 'dot', 'vdot'] + separate_complex_tests
>>>>>>> c7589231

# TODO(@anjali411): add tests for 'sub', 'div
# TODO(@anjali411): add the commented tests back after updating the formula based on tensorflow definition - @anjali411
# complex_list += ['fill_', 't', '__rdiv__', 'tanh']

def add_test(
        name,
        self_size,
        args,
        variant_name='',
        check_ad=(),  # only used in test_jit
        dim_args_idx=(),
        skipTestIf=(),
        output_process_fn=lambda x: x,
        kwargs=None):
    kwargs = kwargs if kwargs else {}
    basic_test_name = 'test_' + name
    if variant_name != '':
        basic_test_name += '_' + variant_name

    if name in separate_complex_tests and 'complex' in variant_name:
        run_only_complex = True
    else:
        run_only_complex = False

    for dtype in [torch.double, torch.cdouble]:
        for dim_perm in product([-1, 1], repeat=len(dim_args_idx)):
            test_name = basic_test_name
            new_args = [arg * dim_perm[dim_args_idx.index(i)] if i in dim_args_idx else arg for i, arg in enumerate(args)]
            test_name = basic_test_name + ''.join('_neg' + str(i) for i, idx in enumerate(dim_perm) if idx < 0)

            if dtype.is_complex:
                # TODO: remove this. this is temporary while we ramp up the complex support.
                if name in complex_list:
                    if name in separate_complex_tests and 'complex' not in variant_name:
                        continue
                    if not run_only_complex:
                        test_name = test_name + '_complex'
                else:
                    continue
            elif run_only_complex:
                continue

            new_args = tuple(new_args)

            # for-loop bodies don't define scopes, so we have to save the variables
            # we want to close over in some way
            def do_test(self, device, dtype=dtype, name=name, self_size=self_size, args=new_args, test_name=test_name,
                        output_process_fn=output_process_fn):
                def check(name):
                    is_magic_method = name[:2] == '__' and name[-2:] == '__'
                    is_inplace = name[-1] == "_" and not is_magic_method
                    self_variable = create_input((self_size,), dtype=dtype, device=device)[0][0]
                    # FixMe: run grad checks on inplace self
                    if is_inplace:
                        self_variable.requires_grad = False
                    # need to record this because methods can change the size (e.g. unsqueeze)
                    args_variable, kwargs_variable = create_input(args, requires_grad=not is_inplace,
                                                                  call_kwargs=kwargs, dtype=dtype, device=device)
                    self_tensor = deepcopy(self_variable)
                    args_tensor = deepcopy(unpack_variables(args_variable))
                    if not exclude_tensor_method(name, test_name):
                        output_variable = getattr(self_variable, name)(*args_variable, **kwargs_variable)
                        output_tensor = getattr(self_tensor, name)(*args_tensor, **kwargs_variable)
                        if not isinstance(output_tensor, torch.Tensor) and not istuple(output_tensor):
                            if dtype.is_complex:
                                output_tensor = torch.tensor((output_tensor, ), dtype=torch.cfloat, device=device)
                            else:
                                output_tensor = torch.tensor((output_tensor, ), dtype=torch.float, device=device)
                        self.assertEqual(unpack_variables(output_variable), output_tensor)
                        # TODO: check that both have changed after adding all inplace ops

                        def fn(*inputs):
                            output = getattr(inputs[0], name)(*inputs[1:], **kwargs)
                            return output_process_fn(output)

                        if not is_inplace and name not in EXCLUDE_GRADCHECK:
                            run_grad_and_gradgrad_checks(self, name, test_name, fn,
                                                         output_variable, (self_variable,) + args_variable)

                    # functional interface tests
                    torch_fn = getattr_qualified(torch, name)
                    if torch_fn is not None and name not in EXCLUDE_FUNCTIONAL:
                        def fn(*inputs):
                            output = torch_fn(*inputs, **kwargs)
                            return output_process_fn(output)

                        f_args_variable = (self_variable,) + args_variable
                        f_args_tensor = (self_tensor,) + args_tensor
                        # could run the gradchecks again, but skip since we did it for the methods above.
                        run_gradcheck = exclude_tensor_method(name, test_name) and not is_inplace and name not in EXCLUDE_GRADCHECK
                        run_functional_checks(self, test_name, name, fn,
                                              run_gradcheck, f_args_variable, f_args_tensor)

                    # check for correct type of input and input.grad
                    if not is_inplace:
                        self_variable = create_input((self_size,), requires_grad=True, dtype=dtype)[0][0]
                        args_variable, kwargs_variable = create_input(args, requires_grad=False, call_kwargs=kwargs, dtype=dtype)
                        if hasattr(self_variable, name):
                            attribute_result = getattr(self_variable, name)
                            if callable(attribute_result):
                                output_variable = attribute_result(*args_variable, **kwargs_variable)
                            else:
                                self.assertTrue(len(args_variable) == 0)
                                self.assertTrue(len(kwargs_variable) == 0)
                                output_variable = attribute_result
                        else:
                            self_and_args_variable = (self_variable,) + args_variable
                            output_variable = torch_fn(*self_and_args_variable, **kwargs_variable)
                        if isinstance(output_variable, torch.autograd.Variable):
                            if output_variable.is_sparse:
                                rand = randn_like(output_variable.to_dense()).to_sparse()
                            else:
                                rand = randn_like(output_variable)
                            output_variable.backward(rand)
                            self.assertTrue(type(self_variable) == type(self_variable.grad))
                            self.assertTrue(self_variable.size() == self_variable.grad.size())

                        # compare grads to inplace grads
                        inplace_name = name + '_'
                        # can't broadcast inplace to left hand side
                        skip_inplace = ('broadcast_lhs' in test_name or
                                        'broadcast_all' in test_name or
                                        'atanh' in test_name or
                                        'acosh' in test_name or
                                        'asinh' in test_name or
                                        'abs_complex' in test_name or
                                        'abs_scalar_complex' in test_name)
                        if hasattr(torch.ones(1), inplace_name) and not skip_inplace:
                            output_variable = getattr(self_variable, name)(*args_variable, **kwargs_variable)
                            if not isinstance(output_variable, tuple):
                                output_variable = (output_variable,)
                            inplace_self_variable = deepcopy(self_variable)
                            inplace_self_variable_copy = tuple(i.clone() if isinstance(i, torch.Tensor) else i
                                                               for i in (inplace_self_variable,))
                            inplace_args_variable = deepcopy(args_variable)
                            inplace_args_variable_copy = tuple(i.clone() if isinstance(i, torch.Tensor) else i
                                                               for i in inplace_args_variable)

                            inplace_output_variable = (
                                getattr(inplace_self_variable_copy[0], inplace_name)(*inplace_args_variable_copy,
                                                                                     **kwargs_variable))
                            if not isinstance(inplace_output_variable, tuple):
                                inplace_output_variable = (inplace_output_variable,)
                            self.assertEqual(inplace_output_variable, output_variable)
                            # Check that gradient is the same
                            for inp_i, i in zip((inplace_self_variable,) + inplace_args_variable,
                                                (self_variable,) + args_variable):
                                if not isinstance(inp_i, torch.Tensor):
                                    assert not isinstance(i, torch.Tensor)
                                    continue
                                if inp_i.grad is not None:
                                    with torch.no_grad():
                                        inp_i.grad.zero_()
                                if i.grad is not None:
                                    with torch.no_grad():
                                        i.grad.zero_()
                            for i_o, o in zip(inplace_output_variable, output_variable):
                                if dtype.is_complex:
                                    grad = randn_like(i_o).to(torch.cdouble)
                                else:
                                    grad = randn_like(i_o).double()
                                i_o.backward(grad)
                                o.backward(grad)
                            for inp_i, i in zip((inplace_self_variable,) + inplace_args_variable,
                                                (self_variable,) + args_variable):
                                if not isinstance(inp_i, torch.Tensor):
                                    continue
                                self.assertEqual(inp_i.grad, i.grad)

                check(name)
                inplace_name = name + '_'
                # can't broadcast inplace to left hand side
                broadcast_skip_inplace = 'broadcast_lhs' in test_name or 'broadcast_all' in test_name
                # skip C -> R inplace tests
                skip_c_to_r_inplace = 'abs_complex' in test_name or 'abs_scalar_complex' in test_name
                skip_inplace = broadcast_skip_inplace or skip_c_to_r_inplace
                if hasattr(torch.ones(1), inplace_name) and not skip_inplace:
                    check(inplace_name)

            assert not hasattr(TestAutograd, test_name), 'Two tests have the same name: ' + test_name

            for skip in skipTestIf:
                do_test = skip(do_test)

            setattr(TestAutogradDeviceType, test_name, do_test)

class TestAutogradComplex(TestCase):
    def test_view_func_for_complex_views(self):
        # case 1: both parent and child have view_func
        x = torch.randn(2, 2, 2, dtype=torch.double, requires_grad=True)
        y = x.detach().requires_grad_(True)

        x0 = x.clone()
        x1 = torch.view_as_complex(x0)
        x2 = torch.view_as_real(x1)
        x2.mul_(2)
        x2.sum().backward()

        y0 = y.clone()
        y0.mul_(2)
        y0.sum().backward()

        self.assertEqual(x.grad, y.grad)

        # case 2: parent has view_func but child does not
        x = torch.randn(2, 2, 2, dtype=torch.double, requires_grad=True)
        y = x.detach().requires_grad_(True)

        def fn(a):
            b = a.clone()
            b1 = torch.view_as_complex(b)
            b2 = b1.reshape(b1.numel())
            return b2

        x0 = fn(x)
        x0.mul_(2)
        x0.sum().backward()

        y0 = fn(y)
        y1 = y0.mul(2)
        y1.sum().backward()

        self.assertEqual(x.grad, y.grad)

        # case 3: parent does not have a view_func but child does
        x = torch.randn(10, dtype=torch.cdouble, requires_grad=True)
        y = x.detach().requires_grad_(True)

        def fn(a, dim0_size=5):
            b = a.clone()
            b1 = b.reshape(dim0_size, 2)
            b2 = torch.view_as_real(b1)
            return b2

        x0 = fn(x)
        x0.mul_(2)
        x0.sum().backward()

        y0 = fn(y)
        y1 = y0.mul(2)
        y1.sum().backward()

        self.assertEqual(x.grad, y.grad)

    def as_identity(self):
        # view_as_real and view_as_complex behavior should be like an identity
        def func(z):
            z_ = torch.view_as_complex(z)
            z_select = torch.select(z_, z_.dim() - 1, 0)
            z_select_real = torch.view_as_real(z_select)
            return z_select_real.sum()

        z = torch.randn(10, 2, 2, dtype=torch.double, requires_grad=True)
        gradcheck(func, [z])
        func(z).backward()

        z1 = z.clone().detach().requires_grad_(True)
        torch.select(z1, z1.dim() - 2, 0).sum().backward()

        self.assertEqual(z.grad, z1.grad)

class TestAutogradFunctional(TestCase):
    def _assert_same_struct(self, res, base):
        # base and res should be Tensors or tuple of Tensors with the same size
        if isinstance(base, torch.Tensor):
            self.assertTrue(isinstance(res, torch.Tensor))
            self.assertEqual(base.size(), res.size())
        elif isinstance(base, tuple):
            self.assertTrue(isinstance(res, tuple))
            self.assertEqual(len(base), len(res))
            for el_base, el_res in zip(base, res):
                self.assertTrue(isinstance(el_base, torch.Tensor))
                self.assertTrue(isinstance(el_res, torch.Tensor))
                self.assertEqual(el_base.size(), el_res.size())
        else:
            # Wrong base
            raise RuntimeError("The base given to `_assert_same_struct` doesn't have"
                               " the right structure.")

    def _assert_interleaved_struct(self, res, base1, base2):
        # base1 and base2 can be Tensors or tuples of Tensors.
        # If they are tuples, res should be a tuple as well.
        # The indexing works as follows for base1, base2 being
        # - tuple, tuple: res[i][j][k][l] = (base1[i][k], base2[j][l])
        # - tuple, Tensor: res[i][k][l] = (base1[i][k], base2[l])
        # - Tensor, tuple: res[i][j][l] = (base1[i], base2[j][l])
        # - Tensor, Tensor: res[k][l] = (base1[k], base2[l])
        if isinstance(base1, torch.Tensor) and isinstance(base2, torch.Tensor):
            self.assertTrue(isinstance(res, torch.Tensor))
            self.assertEqual(res.size(), base1.size() + base2.size())
        elif isinstance(base1, tuple) and isinstance(base2, torch.Tensor):
            self.assertTrue(isinstance(res, tuple))
            self.assertEqual(len(res), len(base1))
            for el_res, el_base1 in zip(res, base1):
                self.assertTrue(isinstance(el_res, torch.Tensor))
                self.assertTrue(isinstance(el_base1, torch.Tensor))
                self.assertEqual(el_res.size(), el_base1.size() + base2.size())
        elif isinstance(base1, torch.Tensor) and isinstance(base2, tuple):
            self.assertTrue(isinstance(res, tuple))
            self.assertEqual(len(res), len(base2))
            for el_res, el_base2 in zip(res, base2):
                self.assertTrue(isinstance(el_res, torch.Tensor))
                self.assertTrue(isinstance(el_base2, torch.Tensor))
                self.assertEqual(el_res.size(), base1.size() + el_base2.size())
        elif isinstance(base1, tuple) and isinstance(base2, tuple):
            self.assertTrue(isinstance(res, tuple))
            self.assertEqual(len(res), len(base1))
            for el_res, el_base1 in zip(res, base1):
                self.assertTrue(isinstance(el_res, tuple))
                self.assertEqual(len(res), len(base2))
                for el_el_res, el_base2 in zip(el_res, base2):
                    self.assertTrue(isinstance(el_el_res, torch.Tensor))
                    self.assertTrue(isinstance(el_base2, torch.Tensor))
                    self.assertEqual(el_el_res.size(), el_base1.size() + el_base2.size())
        else:
            # Wrong bases
            raise RuntimeError("The bases given to `_assert_interleaved_struct` don't have"
                               " the right structure.")

    def test_vjp_err_check(self):
        def foo(a):
            return 3 * a.narrow(0, 0, 3)

        def bar(a):
            return 3 * a.narrow(0, 0, 3), "bar"

        inp = torch.rand(4)
        v = torch.ones(3)
        with self.assertRaisesRegex(TypeError, "The inputs given to vjp must be either a Tensor"):
            res = autogradF.vjp(foo, (inp, 2), v)

        with self.assertRaisesRegex(TypeError, "The outputs of the user-provided function given to vjp must"):
            res = autogradF.vjp(bar, inp, v)

        with self.assertRaisesRegex(RuntimeError, "The vector v can only be None if the user-provided function returns"):
            res = autogradF.vjp(foo, inp)

        with self.assertRaisesRegex(RuntimeError, "The given v should contain a single Tensor."):
            res = autogradF.vjp(foo, inp, (torch.ones_like(inp), torch.ones_like(inp)))

        with self.assertRaisesRegex(RuntimeError, "v has invalid size: should be torch.Size"):
            res = autogradF.vjp(foo, inp, v[:2])

        res = autogradF.vjp(foo, inp, v)[1]
        self._assert_same_struct(res, inp)

    def test_vjp_err_check_strict(self):
        def foo(a):
            return a.detach()

        def bar(a):
            # Make a non-leaf Tensor that requires_grad but that is not connected to the input
            return a.long().float().requires_grad_().clone()

        inp = torch.rand(4)
        v = torch.rand(4)
        with self.assertRaisesRegex(RuntimeError, "Output 0 of the user-provided function does not require gradients."):
            res = autogradF.vjp(foo, inp, v, strict=True)
        res = autogradF.vjp(foo, inp, v, strict=False)
        self._assert_same_struct(res[1], inp)
        self.assertEqual(res[1].abs().sum(), 0.)

        with self.assertRaisesRegex(RuntimeError, "The output of the user-provided function is independent of input 0"):
            res = autogradF.vjp(bar, inp, v, strict=True)
        res = autogradF.vjp(bar, inp, v, strict=False)
        self._assert_same_struct(res[1], inp)
        self.assertEqual(res[1].abs().sum(), 0.)

        # The Jacobian does not depend on the input
        def foo(a):
            return a.clone()

        inp.requires_grad_()
        with self.assertRaisesRegex(RuntimeError, "jacobian of the user-provided function is independent of input 0."):
            res = autogradF.vjp(foo, inp, v, create_graph=True, strict=True)
        res = autogradF.vjp(foo, inp, v, create_graph=True, strict=False)
        self._assert_same_struct(res[1], inp)
        self.assertEqual(res[1], v)

    def test_vjp_output(self):
        def reducer(x):
            return x.sum(dim=1)
        inputs = torch.rand(4, 4)
        v = torch.ones(4)
        res = autogradF.vjp(reducer, inputs, v)
        self._assert_same_struct(res[1], inputs)
        self.assertIsNone(res[0].grad_fn)
        self.assertIsNone(res[1].grad_fn)

        def adder(x, y):
            return 2 * x + 3 * y

        inputs = (torch.rand(2), torch.rand(2))
        v = torch.ones(2)
        out, vjp_val = autogradF.vjp(adder, inputs, v)
        self._assert_same_struct(vjp_val, inputs)
        self.assertIsNone(out.grad_fn)
        self.assertIsNone(vjp_val[0].grad_fn)
        self.assertIsNone(vjp_val[1].grad_fn)

        def adder(x, y):
            return 2 * x + 3 * y, x + y

        inputs = (torch.rand(2), torch.rand(2))
        v = (torch.tensor([1., 0.]), torch.tensor([1., 0.]))
        out, vjp_val = autogradF.vjp(adder, inputs, v)
        self._assert_same_struct(vjp_val, inputs)
        self.assertIsNone(out[0].grad_fn)
        self.assertIsNone(out[1].grad_fn)
        self.assertIsNone(vjp_val[0].grad_fn)
        self.assertIsNone(vjp_val[1].grad_fn)

    def test_vjp_scalar(self):
        def reducer(x):
            return x.sum()
        inputs = torch.rand(4, 4)
        v = torch.ones([])
        res = autogradF.vjp(reducer, inputs, v)
        self._assert_same_struct(res[0], v)
        self._assert_same_struct(res[1], inputs)

        res = autogradF.vjp(reducer, inputs)
        self._assert_same_struct(res[0], v)
        self._assert_same_struct(res[1], inputs)

        def expander(x):
            return x.unsqueeze(0).repeat(4)
        inputs = torch.rand([])
        v = torch.ones(4)
        res = autogradF.vjp(expander, inputs, v)
        self._assert_same_struct(res[0], v)
        self._assert_same_struct(res[1], inputs)

    def test_vjp_create_graph(self):
        def reducer(x):
            return x.sum(dim=1)
        inputs = torch.rand(2, 2)
        v = torch.ones(2)

        inputs.requires_grad_()
        v.requires_grad_()
        res = autogradF.vjp(reducer, inputs, v, create_graph=True)
        self._assert_same_struct(res[1], inputs)
        self.assertIsNotNone(res[0].grad_fn)
        self.assertIsNotNone(res[1].grad_fn)

        gradcheck(lambda inp, v: autogradF.vjp(reducer, inputs, v, create_graph=True), (inputs, v))
        gradgradcheck(lambda inp, v: autogradF.vjp(reducer, inputs, v, create_graph=True), (inputs, v))

        def adder(x, y):
            return 2 * x + 3 * y, x * y

        inputs = (torch.rand(2, requires_grad=True), torch.rand(2, requires_grad=True))
        v = (torch.tensor([1., 0.], requires_grad=True), torch.tensor([1., 0.], requires_grad=True))

        gradcheck(lambda *args: autogradF.vjp(adder, args[:2], args[2:], create_graph=True)[1], inputs + v)
        gradgradcheck(lambda *args: autogradF.vjp(adder, args[:2], args[2:], create_graph=True)[1], inputs + v)

        def foo(*args):
            x, y = args[:2]
            v = args[2:]

            x = x.cos()
            val, grad = autogradF.vjp(adder, (x, y), v, create_graph=True)

            return val[0].exp() + val[1].exp() + grad[0].exp() + grad[1].exp() + x.exp() + y.exp()

        gradcheck(foo, inputs + v)
        gradgradcheck(foo, inputs + v)

    def test_jvp_err_check(self):
        def foo(a):
            return 3 * a.narrow(0, 0, 3)

        def bar(a):
            return 3 * a.narrow(0, 0, 3), "bar"

        inp = torch.rand(4)
        v = torch.rand(4)
        with self.assertRaisesRegex(TypeError, "The inputs given to jvp must be either a Tensor"):
            res = autogradF.jvp(foo, (inp, 2), v)

        with self.assertRaisesRegex(TypeError, "The outputs of the user-provided function given to jvp must"):
            res = autogradF.jvp(bar, inp, v)

        with self.assertRaisesRegex(RuntimeError, "The vector v can only be None if the input to the user-provided function"):
            res = autogradF.jvp(foo, inp)

        with self.assertRaisesRegex(RuntimeError, "The given v should contain a single Tensor."):
            res = autogradF.jvp(foo, inp, (v, v))

        with self.assertRaisesRegex(RuntimeError, "v has invalid size: should be torch.Size"):
            res = autogradF.jvp(foo, inp, v[:2])

        res = autogradF.jvp(foo, inp, v)[1]
        self._assert_same_struct(res, foo(inp))

    def test_jvp_err_check_strict(self):
        def foo(a):
            return a.detach()

        def bar(a):
            # Make a non-leaf Tensor that requires_grad but that is not connected to the input
            return a.long().float().requires_grad_().clone()

        inp = torch.rand(4)
        v = torch.rand(4)
        with self.assertRaisesRegex(RuntimeError, "Output 0 of the user-provided function does not require gradients."):
            res = autogradF.jvp(foo, inp, v, strict=True)
        res = autogradF.jvp(foo, inp, v, strict=False)
        self._assert_same_struct(res[1], res[0])
        self.assertEqual(res[1].abs().sum(), 0.)

        with self.assertRaisesRegex(RuntimeError, "The output of the user-provided function is independent of input 0"):
            res = autogradF.jvp(bar, inp, v, strict=True)
        res = autogradF.jvp(bar, inp, v, strict=False)
        self._assert_same_struct(res[1], res[0])
        self.assertEqual(res[1].abs().sum(), 0.)

        # The Jacobian does not depend on the input
        def foo(a):
            return a.clone()

        inp.requires_grad_()
        with self.assertRaisesRegex(RuntimeError, "jacobian of the user-provided function is independent of input 0."):
            res = autogradF.jvp(foo, inp, v, create_graph=True, strict=True)
        res = autogradF.jvp(foo, inp, v, create_graph=True, strict=False)
        self._assert_same_struct(res[1], inp)
        self.assertEqual(res[1], v)

    def test_jvp_output(self):
        def reducer(x):
            return x.sum(dim=1)
        inputs = torch.rand(4, 4)
        v = torch.ones(4, 4)
        res = autogradF.jvp(reducer, inputs, v)
        self._assert_same_struct(res[1], res[0])
        self.assertIsNone(res[0].grad_fn)
        self.assertIsNone(res[1].grad_fn)

        def adder(x, y):
            return 2 * x + 3 * y

        inputs = (torch.rand(2), torch.rand(2))
        v = (torch.ones(2), torch.ones(2))
        out, jvp_val = autogradF.jvp(adder, inputs, v)
        self._assert_same_struct(jvp_val, out)
        self.assertIsNone(out.grad_fn)
        self.assertIsNone(jvp_val[0].grad_fn)
        self.assertIsNone(jvp_val[1].grad_fn)

        def adder(x, y):
            return 2 * x + 3 * y, x + y

        inputs = (torch.rand(2), torch.rand(2))
        v = (torch.tensor([1., 0.]), torch.tensor([1., 0.]))
        out, jvp_val = autogradF.jvp(adder, inputs, v)
        self._assert_same_struct(jvp_val, out)
        self.assertIsNone(out[0].grad_fn)
        self.assertIsNone(out[1].grad_fn)
        self.assertIsNone(jvp_val[0].grad_fn)
        self.assertIsNone(jvp_val[1].grad_fn)

    def test_jvp_scalar(self):
        def reducer(x):
            return x.sum()
        inputs = torch.rand(4, 4)
        v = torch.ones(4, 4)
        res = autogradF.jvp(reducer, inputs, v)
        self._assert_same_struct(res[0], torch.zeros([]))
        self._assert_same_struct(res[1], res[0])

        def expander(x):
            return x.unsqueeze(0).repeat(4)
        inputs = torch.rand([])
        v = torch.ones([])
        res = autogradF.jvp(expander, inputs, v)
        self._assert_same_struct(res[0], torch.zeros(4))
        self._assert_same_struct(res[1], res[0])

        res = autogradF.jvp(expander, inputs)
        self._assert_same_struct(res[0], torch.zeros(4))
        self._assert_same_struct(res[1], res[0])

    def test_jvp_create_graph(self):
        def reducer(x):
            return x.sum(dim=1)
        inputs = torch.rand(2, 2)
        v = torch.ones(2, 2)

        inputs.requires_grad_()
        v.requires_grad_()
        res = autogradF.jvp(reducer, inputs, v, create_graph=True)
        self._assert_same_struct(res[1], res[0])
        self.assertIsNotNone(res[0].grad_fn)
        self.assertIsNotNone(res[1].grad_fn)

        gradcheck(lambda inp, v: autogradF.jvp(reducer, inp, v, create_graph=True), (inputs, v))
        gradgradcheck(lambda inp, v: autogradF.jvp(reducer, inp, v, create_graph=True), (inputs, v))

        def adder(x, y):
            return 2 * x + 3 * y, x * y

        inputs = (torch.rand(2, requires_grad=True), torch.rand(2, requires_grad=True))
        v = (torch.tensor([1., 0.], requires_grad=True), torch.tensor([1., 0.], requires_grad=True))

        gradcheck(lambda *args: autogradF.jvp(adder, args[:2], args[2:], create_graph=True)[1], inputs + v)
        gradgradcheck(lambda *args: autogradF.jvp(adder, args[:2], args[2:], create_graph=True)[1], inputs + v)

        def foo(*args):
            x, y = args[:2]
            v = args[2:]

            x = x.cos()
            val, grad = autogradF.jvp(adder, (x, y), v, create_graph=True)

            return val[0].exp() + val[1].exp() + grad[0].exp() + grad[1].exp() + x.exp() + y.exp()

        gradcheck(foo, inputs + v)
        gradgradcheck(foo, inputs + v)

    def test_jacobian_err_check(self):
        def foo(a):
            return 3 * a.narrow(0, 0, 3)

        def bar(a):
            return 3 * a.narrow(0, 0, 3), "bar"

        inp = torch.rand(4)
        with self.assertRaisesRegex(TypeError, "The inputs given to jacobian must be either a Tensor"):
            res = autogradF.jacobian(foo, (inp, 2))

        with self.assertRaisesRegex(TypeError, "The outputs of the user-provided function given to jacobian must"):
            res = autogradF.jacobian(bar, inp)

        res = autogradF.jacobian(foo, inp)
        self._assert_interleaved_struct(res, foo(inp), inp)

        def foo(a, b):
            return b, 3 * a.narrow(0, 0, 3)

        inp = (torch.rand(4), torch.rand(5))

        res = autogradF.jacobian(foo, inp)
        self._assert_interleaved_struct(res, foo(*inp), inp)

    def test_jacobian_err_check_strict(self):
        def foo(a):
            return a.detach()

        def bar(a):
            # Make a non-leaf Tensor that requires_grad but that is not connected to the input
            return a.long().float().requires_grad_().clone()

        inp = torch.rand(4)
        with self.assertRaisesRegex(RuntimeError, "Output 0 of the user-provided function does not require gradients."):
            res = autogradF.jacobian(foo, inp, strict=True)
        res = autogradF.jacobian(foo, inp, strict=False)
        self._assert_interleaved_struct(res, foo(inp), inp)
        self.assertEqual(res.abs().sum(), 0.)

        with self.assertRaisesRegex(RuntimeError, "Output 0 of the user-provided function is independent of input 0."):
            res = autogradF.jacobian(bar, inp, strict=True)
        res = autogradF.jacobian(bar, inp, strict=False)
        self._assert_interleaved_struct(res, foo(inp), inp)
        self.assertEqual(res.abs().sum(), 0.)

        # The Jacobian does not depend on the input
        def foo(a):
            return a.clone()

        inp.requires_grad_()
        with self.assertRaisesRegex(RuntimeError, "jacobian of the user-provided function is independent of input 0."):
            res = autogradF.jacobian(foo, inp, create_graph=True, strict=True)
        res = autogradF.jacobian(foo, inp, create_graph=True, strict=False)
        self._assert_interleaved_struct(res, inp, inp)
        self.assertEqual(res, torch.eye(4))

    def test_jacobian_output(self):
        def exp_reducer(x):
            return x.exp().sum(dim=1)

        inputs = torch.rand(4, 4)
        res = autogradF.jacobian(exp_reducer, inputs)
        self._assert_interleaved_struct(res, exp_reducer(inputs), inputs)
        self.assertIsNone(res.grad_fn)

        def identity(x):
            return x.clone()

        inputs = torch.rand(4)
        res = autogradF.jacobian(identity, inputs)
        self._assert_interleaved_struct(res, identity(inputs), inputs)
        self.assertIsNone(res.grad_fn)
        self.assertEqual(res, torch.eye(4))

        def add_exp_reducer(x, y):
            return (x + y.exp()).sum(dim=1)

        inputs = (torch.rand(4, 4), torch.rand(4, 4))
        res = autogradF.jacobian(add_exp_reducer, inputs)
        self._assert_interleaved_struct(res, add_exp_reducer(*inputs), inputs)
        self.assertIsNone(res[0].grad_fn)
        self.assertIsNone(res[1].grad_fn)

    def test_jacobian_scalar(self):
        def reducer(x):
            return x.sum()
        inputs = torch.rand(4, 4)
        res = autogradF.jacobian(reducer, inputs)
        self._assert_same_struct(res, inputs)

        def expander(x):
            return x.unsqueeze(0).repeat(4)
        inputs = torch.rand([])
        res = autogradF.jacobian(expander, inputs)
        self._assert_same_struct(res, torch.zeros(4))

    def test_jacobian_create_graph(self):
        def exp_reducer(x):
            return x.exp().sum(dim=1)

        inputs = torch.rand(4, 4, requires_grad=True)
        res = autogradF.jacobian(exp_reducer, inputs, create_graph=True)
        self._assert_interleaved_struct(res, exp_reducer(inputs), inputs)
        self.assertIsNotNone(res.grad_fn)

        gradcheck(lambda inp: autogradF.jacobian(exp_reducer, inp, create_graph=True), inputs)
        gradgradcheck(lambda inp: autogradF.jacobian(exp_reducer, inp, create_graph=True), inputs)

        def add_exp_reducer(x, y):
            return (x + y).exp().sum(dim=1)

        inputs = (torch.rand(4, 4, requires_grad=True), torch.rand(4, 4, requires_grad=True))
        res = autogradF.jacobian(add_exp_reducer, inputs, create_graph=True)
        self._assert_interleaved_struct(res, add_exp_reducer(*inputs), inputs)
        self.assertIsNotNone(res[0].grad_fn)
        self.assertIsNotNone(res[1].grad_fn)

        gradcheck(lambda *inp: autogradF.jacobian(add_exp_reducer, inp, create_graph=True), inputs)
        gradgradcheck(lambda *inp: autogradF.jacobian(add_exp_reducer, inp, create_graph=True), inputs)

        def foo(x, y):
            x = x.cos()
            val, jac = autogradF.jacobian(add_exp_reducer, (x, y), create_graph=True)

            res = val[0].exp().sum() + val[1].exp().sum() + jac[0].exp().sum()
            res = res + jac[1].exp().sum() + x.exp().sum() + y.exp().sum()
            return res

        gradcheck(foo, inputs)
        gradgradcheck(foo, inputs)

    def test_hessian_err_check(self):
        def foo(a):
            return 3 * a.narrow(0, 0, 3).exp().sum()

        def bar(a):
            return 3 * a.narrow(0, 0, 3), "bar"

        def bar2(a):
            return 3 * a.narrow(0, 0, 3)

        def bar3(a):
            return 3 * a.narrow(0, 0, 3), 3 * a.narrow(0, 0, 3)

        inp = torch.rand(4)
        with self.assertRaisesRegex(TypeError, "The inputs given to hessian must be either a Tensor"):
            res = autogradF.hessian(foo, (inp, 2))

        with self.assertRaisesRegex(TypeError, "The outputs of the user-provided function given to hessian must"):
            res = autogradF.hessian(bar, inp)

        err_msg_out = "The Tensor returned by the function given to hessian should contain a single element"
        with self.assertRaisesRegex(RuntimeError, err_msg_out):
            res = autogradF.hessian(bar2, inp)

        with self.assertRaisesRegex(RuntimeError, "The function given to hessian should return a single Tensor"):
            res = autogradF.hessian(bar3, inp)

        res = autogradF.hessian(foo, inp)
        self._assert_interleaved_struct(res, inp, inp)

        def foo(a, b):
            return (3 * b.narrow(0, 0, 3) * a.narrow(0, 0, 3)).sum()

        inp = (torch.rand(4), torch.rand(5))

        res = autogradF.hessian(foo, inp)
        self._assert_interleaved_struct(res, inp, inp)

    def test_hessian_err_check_strict(self):
        def foo(a):
            return a.detach().sum()

        def bar(a):
            # Make a non-leaf Tensor that requires_grad but that is not connected to the input
            return a.long().float().requires_grad_().clone().sum()

        def bar2(a):
            # A Linear function for which the jacobian is independent of the input
            return (3 * a).sum()

        inp = torch.rand(4)
        with self.assertRaisesRegex(RuntimeError, "Output 0 of the user-provided function does not require gradients."):
            res = autogradF.hessian(foo, inp, strict=True)
        res = autogradF.hessian(foo, inp, strict=False)
        self._assert_interleaved_struct(res, inp, inp)
        self.assertEqual(res.abs().sum(), 0.)

        with self.assertRaisesRegex(RuntimeError, "jacobian of the user-provided function with respect to input 0"):
            res = autogradF.hessian(bar, inp, strict=True)
        res = autogradF.hessian(bar, inp, strict=False)
        self._assert_interleaved_struct(res, inp, inp)
        self.assertEqual(res.abs().sum(), 0.)

        with self.assertRaisesRegex(RuntimeError, "jacobian of the user-provided function with respect to input 0 is"):
            res = autogradF.hessian(bar2, inp, strict=True)
        res = autogradF.hessian(bar2, inp, strict=False)
        self._assert_interleaved_struct(res, inp, inp)
        self.assertEqual(res.abs().sum(), 0.)

    def test_hessian_output(self):
        def pow_reducer(x):
            return x.pow(3).sum()

        inputs = torch.rand(2, 2)
        res = autogradF.hessian(pow_reducer, inputs)
        self._assert_interleaved_struct(res, inputs, inputs)
        self.assertIsNone(res.grad_fn)

        def add_pow_reducer(x, y):
            return (x + y).pow(3).sum()

        inputs = (torch.rand(2, 2), torch.rand(2, 2))
        res = autogradF.hessian(add_pow_reducer, inputs)
        self._assert_interleaved_struct(res, inputs, inputs)
        self.assertIsNone(res[0][0].grad_fn)
        self.assertIsNone(res[0][1].grad_fn)
        self.assertIsNone(res[1][0].grad_fn)
        self.assertIsNone(res[1][1].grad_fn)

    def test_hessian_scalar(self):
        def reducer(x):
            return x.sum()
        inputs = torch.rand(4, 4)
        res = autogradF.hessian(reducer, inputs)
        self._assert_interleaved_struct(res, inputs, inputs)

        inputs = torch.rand([])
        res = autogradF.hessian(reducer, inputs)
        self._assert_same_struct(res, inputs)

        def bad_reducer(x):
            return x.sum().view(1, 1, 1)
        inputs = torch.rand(4, 4)
        res = autogradF.hessian(bad_reducer, inputs)
        self._assert_interleaved_struct(res, inputs, inputs)

    def test_hessian_create_graph(self):
        def pow_reducer(x):
            return x.pow(3).sum()

        inputs = torch.rand(2, 2, requires_grad=True)
        res = autogradF.hessian(pow_reducer, inputs, create_graph=True)
        self._assert_interleaved_struct(res, inputs, inputs)
        self.assertIsNotNone(res.grad_fn)

        gradcheck(lambda inp: autogradF.hessian(pow_reducer, inp, create_graph=True), inputs)
        gradgradcheck(lambda inp: autogradF.hessian(pow_reducer, inp, create_graph=True), inputs)

        def add_pow_reducer(x, y):
            return (x + y).pow(3).sum()

        inputs = (torch.rand(2, 2, requires_grad=True), torch.rand(2, 2, requires_grad=True))
        res = autogradF.hessian(add_pow_reducer, inputs, create_graph=True)
        self._assert_interleaved_struct(res, inputs, inputs)
        self.assertIsNotNone(res[0][0].grad_fn)
        self.assertIsNotNone(res[0][1].grad_fn)
        self.assertIsNotNone(res[1][0].grad_fn)
        self.assertIsNotNone(res[1][1].grad_fn)

        def flatten(inp):
            return tuple(el_lvl2 for el_lvl1 in inp for el_lvl2 in el_lvl1)

        gradcheck(lambda *inp: flatten(autogradF.hessian(add_pow_reducer, inp, create_graph=True)), inputs)
        gradgradcheck(lambda *inp: flatten(autogradF.hessian(add_pow_reducer, inp, create_graph=True)), inputs)

        def foo(x, y):
            x = x.cos()
            val, hess = autogradF.hessian(add_pow_reducer, (x, y), create_graph=True)

            res = val[0].cos().sum() + val[1].cos().sum() + hess[0].cos().sum()
            res = res + hess[1].cos().sum() + x.cos().sum() + y.cos().sum()
            return res

        gradcheck(foo, inputs)
        gradgradcheck(foo, inputs)

    def test_vhp_err_check(self):
        def foo(a):
            return 3 * a.narrow(0, 0, 3).exp().sum()

        def bar(a):
            return 3 * a.narrow(0, 0, 3), "bar"

        def bar2(a):
            return 3 * a.narrow(0, 0, 3)

        inp = torch.rand(4)
        v = torch.rand(4)
        with self.assertRaisesRegex(TypeError, "The inputs given to vhp must be either a Tensor"):
            res = autogradF.vhp(foo, (inp, 2), v)

        with self.assertRaisesRegex(TypeError, "The outputs of the user-provided function given to vhp must"):
            res = autogradF.vhp(bar, inp, v)

        err_msg_out = "The Tensor returned by the function given to vhp should contain a single element"
        with self.assertRaisesRegex(RuntimeError, err_msg_out):
            res = autogradF.vhp(bar2, inp, v)

        with self.assertRaisesRegex(RuntimeError, "v has invalid size:"):
            res = autogradF.vhp(foo, inp, torch.rand(5))

        with self.assertRaisesRegex(TypeError, "The v given to vhp must be either a Tensor or a tuple of Tensors"):
            res = autogradF.vhp(foo, inp, (v, 2))

        res = autogradF.vhp(foo, inp, v)
        self._assert_same_struct(res[1], inp)

        def foo(a, b):
            return (3 * b.narrow(0, 0, 3) * a.narrow(0, 0, 3)).sum()

        inp = (torch.rand(4), torch.rand(5))
        v = (torch.rand(4), torch.rand(5))

        res = autogradF.vhp(foo, inp, v)
        self._assert_same_struct(res[1], inp)

    def test_vhp_err_check_strict(self):
        def foo(a):
            return a.detach().sum()

        def bar(a):
            # Make a non-leaf Tensor that requires_grad but that is not connected to the input
            return a.long().float().requires_grad_().clone().sum()

        def bar2(a):
            # A Linear function for which the jacobian is independent of the input
            return (3 * a).sum()

        inp = torch.rand(4)
        v = torch.rand(4)
        with self.assertRaisesRegex(RuntimeError, "Output 0 of the user-provided function does not require gradients."):
            res = autogradF.vhp(foo, inp, v, strict=True)
        res = autogradF.vhp(foo, inp, v, strict=False)
        self._assert_same_struct(res[1], inp)
        self.assertEqual(res[1].abs().sum(), 0.)

        with self.assertRaisesRegex(RuntimeError, "The output of the user-provided function is independent of input 0"):
            res = autogradF.vhp(bar, inp, v, strict=True)
        res = autogradF.vhp(bar, inp, v, strict=False)
        self._assert_same_struct(res[1], inp)
        self.assertEqual(res[1].abs().sum(), 0.)

        with self.assertRaisesRegex(RuntimeError, "jacobian of the user-provided function with respect to input 0 is"):
            res = autogradF.vhp(bar2, inp, v, strict=True)
        res = autogradF.vhp(bar2, inp, v, strict=False)
        self._assert_same_struct(res[1], inp)
        self.assertEqual(res[1].abs().sum(), 0.)

    def test_vhp_output(self):
        def foo(a):
            return 3 * a.narrow(0, 0, 3).exp().sum()

        inputs = torch.rand(4, 4)
        v = torch.ones(4, 4)
        res = autogradF.vhp(foo, inputs, v)
        self._assert_same_struct(res[1], inputs)
        self.assertIsNone(res[0].grad_fn)
        self.assertIsNone(res[1].grad_fn)

        def bar(a, b):
            return (a + 3 * b.narrow(0, 0, 3)).exp().sum()

        inputs = (torch.rand(3), torch.rand(4))
        v = (torch.ones(3), torch.ones(4))
        out, vhp_val = autogradF.vhp(bar, inputs, v)
        self._assert_same_struct(vhp_val, inputs)
        self.assertIsNone(out.grad_fn)
        self.assertIsNone(vhp_val[0].grad_fn)
        self.assertIsNone(vhp_val[1].grad_fn)

    def test_vhp_scalar(self):
        def reducer(x):
            return x.sum()
        inputs = torch.rand(4, 4)
        v = torch.ones(4, 4)
        res = autogradF.vhp(reducer, inputs, v)
        self._assert_same_struct(res[1], inputs)

        inputs = torch.rand([])
        v = torch.rand([])
        res = autogradF.vhp(reducer, inputs, v)
        self._assert_same_struct(res[1], inputs)

        res = autogradF.vhp(reducer, inputs)
        self._assert_same_struct(res[1], inputs)

        def bad_reducer(x):
            return x.sum().view(1, 1, 1)
        inputs = torch.rand(4, 4)
        v = torch.rand(4, 4)
        res = autogradF.vhp(bad_reducer, inputs, v)
        self._assert_same_struct(res[1], inputs)

    def test_vhp_create_graph(self):
        def foo(a):
            return 3 * a.narrow(0, 0, 3).exp().sum()

        inputs = torch.rand(4, 4, requires_grad=True)
        v = torch.ones(4, 4, requires_grad=True)
        res = autogradF.vhp(foo, inputs, v, create_graph=True)
        self._assert_same_struct(res[1], inputs)
        self.assertIsNotNone(res[0].grad_fn)
        self.assertIsNotNone(res[1].grad_fn)

        gradcheck(lambda inp, v: autogradF.vhp(foo, inp, v, create_graph=True), (inputs, v))
        gradgradcheck(lambda inp, v: autogradF.vhp(foo, inp, v, create_graph=True), (inputs, v))

        def bar(a, b):
            return (a + 3 * b.narrow(0, 0, 3)).exp().sum()

        inputs = (torch.rand(3, requires_grad=True), torch.rand(4, requires_grad=True))
        v = (torch.ones(3, requires_grad=True), torch.ones(4, requires_grad=True))
        out, vhp_val = autogradF.vhp(bar, inputs, v, create_graph=True)
        self._assert_same_struct(vhp_val, inputs)
        self.assertIsNotNone(out.grad_fn)
        self.assertIsNotNone(vhp_val[0].grad_fn)
        self.assertIsNotNone(vhp_val[1].grad_fn)

        gradcheck(lambda *args: autogradF.vhp(bar, args[:2], args[2:], create_graph=True)[1], inputs + v)
        gradgradcheck(lambda *args: autogradF.vhp(bar, args[:2], args[2:], create_graph=True)[1], inputs + v)

        def foo(*args):
            x, y = args[:2]
            v = args[2:]

            x = x.cos()
            val, grad = autogradF.vhp(bar, (x, y), v, create_graph=True)

            return val.cos() + grad[0].cos().sum() + grad[1].cos() + x.cos().sum() + y.cos()

        gradcheck(foo, inputs + v)
        gradgradcheck(foo, inputs + v)

    def test_hvp_err_check(self):
        def foo(a):
            return 3 * a.narrow(0, 0, 3).exp().sum()

        def bar(a):
            return 3 * a.narrow(0, 0, 3), "bar"

        def bar2(a):
            return 3 * a.narrow(0, 0, 3)

        inp = torch.rand(4)
        v = torch.rand(4)
        res = autogradF.hvp(foo, inp, v)
        with self.assertRaisesRegex(TypeError, "The inputs given to hvp must be either a Tensor"):
            res = autogradF.hvp(foo, (inp, 2), v)

        with self.assertRaisesRegex(TypeError, "The outputs of the user-provided function given to hvp must"):
            res = autogradF.hvp(bar, inp, v)

        err_msg_out = "The Tensor returned by the function given to hvp should contain a single element"
        with self.assertRaisesRegex(RuntimeError, err_msg_out):
            res = autogradF.hvp(bar2, inp, v)

        with self.assertRaisesRegex(RuntimeError, "v has invalid size:"):
            res = autogradF.hvp(foo, inp, torch.rand(5))

        with self.assertRaisesRegex(TypeError, "The v given to hvp must be either a Tensor or a tuple of Tensors"):
            res = autogradF.hvp(foo, inp, (v, 2))

        res = autogradF.hvp(foo, inp, v)
        self._assert_same_struct(res[1], inp)

        def foo(a, b):
            return (3 * b.narrow(0, 0, 3) * a.narrow(0, 0, 3)).sum()

        inp = (torch.rand(4), torch.rand(5))
        v = (torch.rand(4), torch.rand(5))

        res = autogradF.hvp(foo, inp, v)
        self._assert_same_struct(res[1], inp)

    def test_hvp_err_check_strict(self):
        def foo(a):
            return a.detach().sum()

        def bar(a):
            # Make a non-leaf Tensor that requires_grad but that is not connected to the input
            return a.long().float().requires_grad_().clone().sum()

        def bar2(a):
            # A Linear function for which the jacobian is independent of the input
            return (3 * a).sum()

        inp = torch.rand(4)
        v = torch.rand(4)
        with self.assertRaisesRegex(RuntimeError, "Output 0 of the user-provided function does not require gradients."):
            res = autogradF.hvp(foo, inp, v, strict=True)
        res = autogradF.hvp(foo, inp, v, strict=False)
        self._assert_same_struct(res[1], inp)
        self.assertEqual(res[1].abs().sum(), 0.)

        with self.assertRaisesRegex(RuntimeError, "The output of the user-provided function is independent of input 0"):
            res = autogradF.hvp(bar, inp, v, strict=True)
        res = autogradF.hvp(bar, inp, v, strict=False)
        self._assert_same_struct(res[1], inp)
        self.assertEqual(res[1].abs().sum(), 0.)

        with self.assertRaisesRegex(RuntimeError, "jacobian of the user-provided function with respect to input 0 is"):
            res = autogradF.hvp(bar2, inp, v, strict=True)
        res = autogradF.hvp(bar2, inp, v, strict=False)
        self._assert_same_struct(res[1], inp)
        self.assertEqual(res[1].abs().sum(), 0.)

    def test_hvp_output(self):
        def foo(a):
            return 3 * a.narrow(0, 0, 3).exp().sum()

        inputs = torch.rand(4, 4)
        v = torch.ones(4, 4)
        res = autogradF.hvp(foo, inputs, v)
        self._assert_same_struct(res[1], inputs)
        self.assertIsNone(res[0].grad_fn)
        self.assertIsNone(res[1].grad_fn)

        def bar(a, b):
            return (a + 3 * b.narrow(0, 0, 3)).exp().sum()

        inputs = (torch.rand(3), torch.rand(4))
        v = (torch.ones(3), torch.ones(4))
        out, hvp_val = autogradF.hvp(bar, inputs, v)
        self._assert_same_struct(hvp_val, inputs)
        self.assertIsNone(out.grad_fn)
        self.assertIsNone(hvp_val[0].grad_fn)
        self.assertIsNone(hvp_val[1].grad_fn)

    def test_hvp_scalar(self):
        def reducer(x):
            return x.exp().sum()
        inputs = torch.rand(4, 4)
        v = torch.ones(4, 4)
        res = autogradF.hvp(reducer, inputs, v)
        self._assert_same_struct(res[1], inputs)

        inputs = torch.rand([])
        v = torch.rand([])
        res = autogradF.hvp(reducer, inputs, v)
        self._assert_same_struct(res[1], inputs)

        res = autogradF.hvp(reducer, inputs)
        self._assert_same_struct(res[1], inputs)

        def bad_reducer(x):
            return x.exp().sum().view(1, 1, 1)
        inputs = torch.rand(4, 4)
        v = torch.rand(4, 4)
        res = autogradF.hvp(bad_reducer, inputs, v)
        self._assert_same_struct(res[1], inputs)

    def test_hvp_create_graph(self):
        def foo(a):
            return 3 * a.narrow(0, 0, 3).exp().sum()

        inputs = torch.rand(4, 4, requires_grad=True)
        v = torch.ones(4, 4, requires_grad=True)
        res = autogradF.hvp(foo, inputs, v, create_graph=True)
        self._assert_same_struct(res[1], inputs)
        self.assertIsNotNone(res[0].grad_fn)
        self.assertIsNotNone(res[1].grad_fn)

        gradcheck(lambda inp, v: autogradF.hvp(foo, inp, v, create_graph=True), (inputs, v))
        gradgradcheck(lambda inp, v: autogradF.hvp(foo, inp, v, create_graph=True), (inputs, v))

        def bar(a, b):
            return (a + 3 * b.narrow(0, 0, 3)).exp().sum()

        inputs = (torch.rand(3, requires_grad=True), torch.rand(4, requires_grad=True))
        v = (torch.ones(3, requires_grad=True), torch.ones(4, requires_grad=True))
        out, hvp_val = autogradF.hvp(bar, inputs, v, create_graph=True)
        self._assert_same_struct(hvp_val, inputs)
        self.assertIsNotNone(out.grad_fn)
        self.assertIsNotNone(hvp_val[0].grad_fn)
        self.assertIsNotNone(hvp_val[1].grad_fn)

        gradcheck(lambda *args: autogradF.hvp(bar, args[:2], args[2:], create_graph=True)[1], inputs + v)
        gradgradcheck(lambda *args: autogradF.hvp(bar, args[:2], args[2:], create_graph=True)[1], inputs + v)

        def foo(*args):
            x, y = args[:2]
            v = args[2:]

            x = x.cos()
            val, grad = autogradF.hvp(bar, (x, y), v, create_graph=True)

            return val.cos() + grad[0].cos().sum() + grad[1].cos() + x.cos().sum() + y.cos()

        gradcheck(foo, inputs + v)
        gradgradcheck(foo, inputs + v)

    def test_jacobian_match_vjp_jvp(self):
        def foo(x):
            return x ** 3 + x.sum()

        inputs = torch.rand(4)
        v = torch.rand(4)

        jac = autogradF.jacobian(foo, inputs)
        jvp = autogradF.jvp(foo, inputs, v)[1]
        vjp = autogradF.vjp(foo, inputs, v)[1]

        self.assertEqual(jvp, torch.mm(jac, v.unsqueeze(1)).squeeze(1))
        self.assertEqual(vjp, torch.mm(v.unsqueeze(0), jac).squeeze(0))

    def test_hessian_match_vhp_hvp(self):
        def foo(a):
            return 3 * a.narrow(0, 0, 3).exp().sum()

        inputs = torch.rand(4)
        v = torch.rand(4)

        hes = autogradF.hessian(foo, inputs)
        hvp = autogradF.hvp(foo, inputs, v)[1]
        vhp = autogradF.vhp(foo, inputs, v)[1]

        self.assertEqual(hvp, torch.mm(hes, v.unsqueeze(1)).squeeze(1))
        self.assertEqual(vhp, torch.mm(v.unsqueeze(0), hes).squeeze(0))


# Generic device type autograd tests.
class TestAutogradDeviceType(TestCase):

    def test_min_max_median_backprops_to_all_values(self, device):
        for f in [torch.min, torch.max, torch.median]:
            x1 = torch.tensor([1., 0., 1., 0., 1., 0.], device=device, requires_grad=True)
            x2 = torch.tensor([float('nan'), float('nan'), float('nan')], requires_grad=True)
            for x in [x1, x2]:
                y = f(x)
                y.backward()
                self.assertEqual(x.grad.sum(), 1.)
                self.assertEqual((x.grad == 1 / 3).sum(), 3)

    # skip this test if running on rocm, because in cdist
    # we use __shfl_down_sync on CUDA for fast reduction
    # and it gives incorrect results on rocm platform
    @skipCUDAIfRocm
    def test_cdist(self, device):
        def _test_cdist_for_size(sizex, sizey=None):
            if sizey is None:
                sizey = sizex
            for p in [0, 1, 2, 3, 1.5, 2.5, float('inf')]:
                x = torch.randn(sizex, device=device, dtype=torch.double)
                y = torch.randn(sizey, device=device, dtype=torch.double)
                eps = 1e-6
                # to avoid extremum
                x = x - (((x - y) < eps).double() * 2 * eps)
                x.requires_grad = True
                y.requires_grad = True
                f_args_variable = (x, y)

                def f(a, b):
                    return torch.cdist(a, b, p)
                f_args_tensor = deepcopy(unpack_variables(f_args_variable))
                run_functional_checks(self, "test_cdist", "cdist", f,
                                      True, f_args_variable, f_args_tensor)

        def _test_euclidean_large_cdist(sizex, sizey=None):
            if sizey is None:
                sizey = sizex
            x = torch.randn(sizex, device=device, dtype=torch.float)
            y = torch.randn(sizey, device=device, dtype=torch.float)
            eps = 1e-6
            # to avoid extremum
            x = x - (((x - y) < eps).float() * 2 * eps)
            x.requires_grad = True
            y.requires_grad = True
            dist = torch.cdist(x, y, p=2)
            # Do a backward pass to check that it is valid for large
            # matrices
            loss = dist.sum()
            loss.backward()

        _test_cdist_for_size((S, S))
        _test_cdist_for_size((S, S, S))
        _test_cdist_for_size((3, 5))
        _test_cdist_for_size((2, 3, 5))
        _test_cdist_for_size((1, 2, 3))
        _test_cdist_for_size((1, 1), (S, 1))
        _test_euclidean_large_cdist((2000, 5))

    def test_cdist_same_inputs(self, device):
        # Test to detect issues in cdist gradient calculation
        # When the distances are 0
        sizex = (1, 27, 32)
        for p in [0, 1, 2, 3, 1.5, 2.5, float('inf')]:
            x = torch.randn(sizex, device=device, dtype=torch.float)
            dist_grad = torch.randn((1, 27, 27), device=device, dtype=torch.float)
            y = x.clone()
            eps = 1e-6
            x.requires_grad = True
            d = torch.cdist(x, y)
            d.backward(dist_grad)
            # Check that the backward passs does not contain invalid
            # values such as nan or inf
            assert torch.isfinite(x.grad).all()

    def test_parameter_resize(self, device):
        asd = torch.nn.Parameter(torch.ones(16, device=device))

        for i in range(2):
            with torch.no_grad():
                asd.set_(asd[1:])
                asd.grad = None

            m = torch.cat((asd, asd))
            m.sum().backward()

    # NOTE: flaky on ROCm CI
    @skipCUDAIfRocm
    def test_sparse_ctor_getter_backward(self, device):
        # See NOTE [ Sparse: autograd and API ] on the expected behavior of this test
        def _test(size, sparse_dim, nnz, device):
            v_size = [nnz] + list(size[sparse_dim:])
            i = torch.rand(sparse_dim, nnz)
            i.mul_(torch.tensor(size[:sparse_dim]).unsqueeze(1).to(i))
            i = i.to(torch.long)

            inp = torch.randn(v_size, requires_grad=True)
            other = self.genSparseTensor(size, sparse_dim, nnz, is_uncoalesced=True)[0]
            other = other.to(device)

            def fn(v):
                x = torch.sparse_coo_tensor(i, v, size, device=device)
                y = (x + other).coalesce()
                yv = y.values()
                new_v = yv.tanh()
                z = torch.sparse_coo_tensor(y.indices(), new_v, y.size())
                return z.coalesce().values()

            gradcheck(fn, (inp,))
            # FIXME: make gradgradcheck work.
            # gradgradcheck(fn, (inp,))

            # assert that _values is non-differentiable
            with self.assertRaisesRegex(RuntimeError, "does not have a grad_fn"):
                other.detach().requires_grad_()._values().backward(torch.ones_like(other._values()))

        for empty_i, empty_v, empty_nnz in product([True, False], repeat=3):
            sparse_size = [] if empty_i else [2, 1]
            dense_size = [1, 0, 2] if empty_v else [1, 2]
            nnz = 0 if empty_nnz else 5
            _test(sparse_size + dense_size, len(sparse_size), nnz, device)

    # autograd tests via common_method_invocations don't allow input tensors to
    # be sparse (RuntimeError: gradcheck expects all tensor inputs are dense when
    # check_sparse_nnz is set to False.)
    def test_sparse_mask_autograd(self, device):
        tensor = torch.randn(3, requires_grad=True, device=device)
        mask = torch.ones(3, device=device)
        mask[1] = 0
        mask = mask.to_sparse()
        converted = tensor.sparse_mask(mask).to_dense()
        converted.sum().backward()
        self.assertEqual(tensor.grad, mask.to_dense())

    def test_pyscalar_conversions(self, device):
        def _test_pyscalar_conversions(t, integral_conv):
            # integral -> integral
            l = t(torch.zeros(1, 1, 1, dtype=torch.long))
            pyscalar = -12345
            l[0] = pyscalar
            self.assertEqual(integral_conv(l), pyscalar)

            # floating point -> floating point
            f = Variable(t(torch.randn(1, 1)))
            pyscalar = -12345.1
            f[0] = pyscalar
            self.assertEqual(float(f), pyscalar)
            f[0] = nan
            self.assertTrue(math.isnan(float(f)))
            f[0] = inf
            self.assertEqual(float(f), inf)
            f[0] = -inf
            self.assertEqual(float(f), -inf)

            # integral -> floating point
            # check we can convert something that loses precision
            pyscalar = 1234567890123456789
            self.assertNotEqual(pyscalar, integral_conv(float(pyscalar)))
            l[0] = pyscalar
            self.assertEqual(float(l), float(pyscalar))

            # floating point -> integral
            f[0] = nan
            self.assertRaises(ValueError, lambda: integral_conv(f[0]))
            f[0] = inf
            self.assertRaises(OverflowError, lambda: integral_conv(f[0]))
            f[0] = -inf
            self.assertRaises(OverflowError, lambda: integral_conv(f[0]))
            f[0] = sys.float_info.max
            self.assertEqual(integral_conv(f), sys.float_info.max)

            # bool, nonzero
            def test_nonzero(tensor, value, expected):
                tensor[0] = value
                self.assertEqual(expected, bool(tensor))
                self.assertEqual(expected, True if tensor else False)

            test_nonzero(l, 0, False)
            test_nonzero(l, -2, True)
            test_nonzero(f, 0.0, False)
            test_nonzero(f, sys.float_info.min, True)
            test_nonzero(f, nan, bool(nan))
            test_nonzero(f, inf, bool(inf))
            test_nonzero(f, -inf, bool(-inf))


        _test_pyscalar_conversions(lambda x: x.to(device), lambda x: int(x))

    @dtypesIfCUDA(torch.half, torch.float, torch.double, torch.int8, torch.int16, torch.int32, torch.int64)
    @dtypes(torch.float, torch.double, torch.int8, torch.int16, torch.int32, torch.int64)
    def test_set_requires_grad_only_for_floats(self, device, dtype):
        def f1():
            a = torch.ones(1, dtype=dtype, device=device)
            a.requires_grad_()

        def f2():
            a = torch.ones(1, dtype=dtype, device=device)
            a.requires_grad = True

        def f3():
            torch.ones(1, dtype=dtype, device=device, requires_grad=True)

        a = torch.ones(1, dtype=dtype, device=device)
        a.requires_grad = False  # should always work
        a.requires_grad_(False)

        for f in [f1, f2, f3]:
            if dtype.is_floating_point:
                f()
            else:
                with self.assertRaisesRegex(RuntimeError, 'floating point', msg="dt: {} device: {}".format(a.dtype, a.device)):
                    f()

    @onlyCUDA
    def test_advanced_indexing_backwards_large(self, device):
        # See https://github.com/pytorch/pytorch/issues/22843
        n = (1 << 16)
        x = torch.rand(n, 1, device=device, requires_grad=True)
        a = x[:, [0]]
        a.sum().backward()
        self.assertEqual(x.grad, torch.ones(n, 1, device=device))

    def test_advanced_indexing_backwards_memory_format(self, device):
        # See https://github.com/pytorch/pytorch/issues/36956
        shape = (2, 8, 1, 2)
        i = torch.randint(1, shape, device=device).contiguous(memory_format=torch.channels_last)
        x = torch.randn(shape, requires_grad=True, device=device)
        x[i].sum().backward()

    def _test_reentrant_parent_error_on_cpu(self, device):
        t1 = torch.rand([3, 3], requires_grad=True)
        t2 = torch.rand([3, 3], device=device, requires_grad=True)
        t3 = torch.rand([3, 3], device=device, requires_grad=True)

        # Parent graph cpu graph.
        t4 = t1 * t1
        t5 = TestAutograd.SimulateBackwardError.apply(t4)

        # Child gpu graph (much longer than parent graph).
        prev = t2 * t2
        for i in range(10):
            prev = prev * t2
        reentrant_root = prev

        class ReentrantFunc(Function):
            @staticmethod
            def forward(ctx, inp):
                return inp.clone()

            @staticmethod
            def backward(ctx, grad):
                # Reentrant backward in child will take much longer.
                reentrant_root.backward()
                return grad

        # Parent gpu graph.
        t6 = ReentrantFunc.apply(t3)
        t7 = t6 * t6

        # Parent graph will error out first, while child graph will continue executing.
        with self.assertRaisesRegex(Exception, "Simulate error"):
            torch.autograd.backward([t5.sum(), t7.sum()])

        # No grads should be accumulated since child graph will stop execution
        # after parent receives error.
        self.assertIsNone(t2.grad)
        self.assertIsNone(t1.grad)
        self.assertIsNone(t3.grad)

    @onlyCUDA
    def test_reentrant_parent_error_on_cpu(self, device):
        before = CudaMemoryLeakCheck.get_cuda_memory_usage()

        # Run as separate function so that gc can clean up everything when we
        # check for memory usage.
        self._test_reentrant_parent_error_on_cpu(device)

        # Wait for autograd thread to cleanup failed tasks.
        after = CudaMemoryLeakCheck.get_cuda_memory_usage()
        start = time.time()
        while before != after and time.time() - start < 30:
            time.sleep(0.1)
            after = CudaMemoryLeakCheck.get_cuda_memory_usage()

        self.assertEqual(before, after)

    # test for backward in https://github.com/pytorch/pytorch/issues/15511
    def test_pdist_large(self, device):
        def func(x):
            return torch.pdist(x, p=2)

        # shape[0] should be able to be (roughly) arbitrarily large, but the kernel
        # is currently limited to smaller sizes (see issue above); this is just testing
        # a floor.
        shape = (1000, 1)
        x = torch.randn(shape, device=device).requires_grad_()
        output = torch.pdist(x, p=2)
        # just run a single backward, as gradcheck/gradgradcheck is expensive here
        output.sum().backward()

    def test_where_functional(self, device):
        x = torch.randn(5, 5, device=device, requires_grad=True)
        y = torch.randn(5, 5, device=device, requires_grad=True)
        cond = mask_not_all_zeros((5, 5)).to(device=device)

        def where(cond, x, y):
            return torch.where(cond, x, y)

        gradcheck(where, [cond, x, y], raise_exception=True)
        gradgradcheck(where, [cond, x, y], [torch.randn(5, 5, device=device)])

        x = torch.randn(5, 1, 5, device=device, requires_grad=True)
        y = torch.randn(5, 5, 1, device=device, requires_grad=True)
        gradcheck(where, [cond, x, y], raise_exception=True)
        gradgradcheck(where, [cond, x, y], [torch.randn(5, 5, 5, device=device)])

    def test_where_scalar(self, device):
        x = torch.randn(5, 5, device=device, requires_grad=True)
        scalar = 4.
        cond = mask_not_all_zeros((5, 5)).to(device=device)

        def where_scalar_first(cond, x):
            return torch.where(cond, scalar, x)

        def where_scalar_second(cond, x):
            return torch.where(cond, x, scalar)

        gradcheck(where_scalar_first, (cond, x))
        gradgradcheck(where_scalar_first, (cond, x))

        gradcheck(where_scalar_second, (cond, x))
        gradgradcheck(where_scalar_second, (cond, x))

    @skipCUDAIf(True, """Test is flaky on Linux and Windows, typical error message:
            https://github.com/pytorch/pytorch/issues/34870""")
    def test_ctc_loss(self, device):
        batch_size = 64
        num_labels = 101
        target_length = 15
        gradcheck_input_size = 10

        ZERO_NONE = 0
        ZERO_SOME = 1
        ZERO_ALL = 2

        # input_length, vary_lengths, zero_lengths
        tests = [(150, False, ZERO_NONE),
                 (150, True, ZERO_NONE),
                 (50, True, ZERO_SOME),
                 (50, True, ZERO_ALL)]

        if 'cuda' in device:
            tests += [(50, False, ZERO_NONE),
                      (50, True, ZERO_NONE),
                      (150, True, ZERO_SOME),
                      (150, True, ZERO_ALL)]

        for input_length, vary_lengths, zero_mode in tests:
            targets = torch.randint(1, num_labels, (batch_size, target_length),
                                    device=device, dtype=torch.long)
            x = torch.randn(gradcheck_input_size, device=device, requires_grad=True)
            tile_factors = torch.randn(input_length * batch_size * num_labels // gradcheck_input_size + 1,
                                       device=device)
            input_lengths = [(torch.randint(input_length // 2, input_length + 1, ()).item()
                              if vary_lengths or i == 0 else input_length) for i in range(batch_size)]
            if zero_mode == ZERO_ALL:
                target_lengths = [0 for _ in range(batch_size)]
            else:
                target_lengths = [(torch.randint(target_length // 2, target_length + 1, ()).item()
                                   if vary_lengths else target_length) for _ in range(batch_size)]
                if zero_mode == ZERO_SOME:
                    idxes = torch.randint(0, batch_size, (10,))
                    for i in idxes:
                        target_lengths[i] = 0

            def ctc_after_softmax(x):
                x_full = ((x[:, None] * tile_factors[None, :]).view(-1)[:input_length * batch_size * num_labels]
                          .view(input_length, batch_size, num_labels))
                log_probs = torch.log_softmax(x_full, 2)
                return torch.nn.functional.ctc_loss(log_probs, targets, input_lengths, target_lengths)

            gradcheck(ctc_after_softmax, [x])

    @onlyCUDA
    @skipCUDAIfRocm
    @skipCUDAIfCudnnVersionLessThan(7600)
    def test_ctc_loss_cudnn(self, device):
        batch_size = 16
        input_length = 30
        num_labels = 101
        target_length = 15
        targets = torch.randint(1, num_labels, (batch_size * target_length,),
                                device='cuda', dtype=torch.long)
        log_probs = torch.log_softmax(torch.randn(input_length, batch_size, num_labels, device='cuda', dtype=torch.float), 2)
        log_probs.requires_grad_()

        input_lengths = batch_size * [input_length]
        target_lengths = batch_size * [target_length]
        grad_out = torch.randn(batch_size, device='cuda', dtype=torch.float)
        with torch.backends.cudnn.flags(enabled=False):
            loss_native = torch.nn.functional.ctc_loss(log_probs, targets, input_lengths, target_lengths, reduction='none')
            grad_native, = torch.autograd.grad(loss_native, log_probs, grad_out)
        loss_cudnn = torch.nn.functional.ctc_loss(log_probs, targets.to('cpu', torch.int32),
                                                  input_lengths, target_lengths, reduction='none')
        self.assertTrue("Cudnn" in str(loss_cudnn.grad_fn))
        grad_cudnn, = torch.autograd.grad(loss_cudnn, log_probs, grad_out)
        self.assertEqual(grad_cudnn, grad_native, atol=1e-4, rtol=0)

    @skipCUDAIfRocm
    def test_leaky_relu_inplace_with_neg_slope(self, device):
        a = torch.tensor([-1., 1.], device=device, requires_grad=True)
        b = torch.nn.functional.leaky_relu_(a.clone(), -2)
        with self.assertRaisesRegex(RuntimeError, "call out-of-place version"):
            b.backward(torch.ones(2, device=device))

        a = torch.tensor([-1., 1.], device=device, requires_grad=True)
        b = torch.nn.functional.rrelu_(a.clone(), -5.0, 1.0)
        with self.assertRaisesRegex(RuntimeError, "call out-of-place version"):
            b.backward(torch.ones(2, device=device))

    @skipCUDAIfRocm
    def test_leaky_relu_inplace_with_zero_slope(self, device):
        a = torch.tensor([-2., 0., 2.], device=device, requires_grad=True)
        b = torch.nn.functional.leaky_relu_(a.clone(), 0.0)
        b.backward(torch.ones(3, device=device))
        expected = torch.tensor([0., 0., 1.], device=device)
        self.assertEqual(a.grad, expected)

    @onlyCUDA
    def test_free_unneeded_tensor(self, device):
        x = torch.randn(2, 3, 10, 10, device=device, requires_grad=True)
        m = torch.randn(1, 3, 1, 1, device=device)

        z = x.sum()
        base_mem = torch.cuda.memory_allocated()
        z = ((x + 2) * m).sum()
        end_mem = torch.cuda.memory_allocated()

        # In the end the memory usage should remain equal, because neither of
        # (x + 2) and ((x + 2) * m) should be kept alive for backward, while the
        # previous allocation of z had the same size as the current one.
        self.assertEqual(base_mem, end_mem)

    @onlyCUDA
    def test_pin_memory(self, device):
        x = torch.randn(2, 2, requires_grad=True)
        self.assertEqual(x, x.pin_memory())
        self.assertIsNot(x, x.pin_memory())
        self.assertTrue(x.pin_memory().requires_grad)
        gradcheck(lambda x: x.pin_memory(), [x])
        gradgradcheck(lambda x: x.pin_memory(), [x])

    @skipCUDAIfRocm
    @onlyCUDA
    def test_profiler_emit_nvtx(self, device):
        # This test is not intended to ensure correctness of nvtx ranges.
        # That would require something a great deal more complex (you'd have to create a
        # profile in a subprocess, open it, and parse the sql somehow).
        # This test is merely intended to catch if emit_nvtx breaks on construction.
        a = torch.tensor([1, 2, 3], dtype=torch.float32, device=device)
        with torch.cuda.profiler.profile():
            with emit_nvtx():
                a.add(1.0)

    @onlyCUDA
    def test_rnn_backward_to_input_but_not_parameters(self, device):
        # this checks whether it is possible to not require
        # weight parameters, but require inputs, see #7722
        l = torch.nn.LSTM(2, 3).to(device)
        for p in l.parameters():
            p.requires_grad = False
        s = torch.randn(1, 1, 2, requires_grad=True, device=device)
        out, _ = l(s)
        out.sum().backward()
        self.assertFalse(s.grad is None or s.grad.abs().sum().item() == 0)

    @onlyCUDA
    def test_lstmcell_backward_only_one_output_grad(self, device):
        # checks that undefined gradients doen't hamper the backward
        # see #11872
        l = torch.nn.LSTMCell(2, 3).to(device).double()
        s = torch.randn(1, 2, device=device, dtype=torch.double, requires_grad=True)
        for i in range(2):
            out = l(s)[i]
            out.sum().backward()
            self.assertFalse(s.grad is None or s.grad.abs().sum().item() == 0)

    def _test_rnn_mod(self, mod, inp):
        from functools import partial

        def flatten_out(mod, inp):
            out = mod(inp)
            return tuple([t if isinstance(t, torch.Tensor) else tt for t in out for tt in t])
        gradcheckfunc = partial(flatten_out, mod)
        with torch.backends.cudnn.flags(enabled=False):
            torch.autograd.gradcheck(gradcheckfunc, inp)
            torch.autograd.gradgradcheck(gradcheckfunc, inp)

    def test_LSTM_grad_and_gradgrad(self, device):
        hsize = 4
        inp = torch.rand(1, 3, hsize, device=device, dtype=torch.float64, requires_grad=True)
        for bias in [True, False]:
            mod = torch.nn.LSTM(hsize, hsize, bias=bias).to(device).to(torch.float64)
            self._test_rnn_mod(mod, inp)

    def test_GRU_grad_and_gradgrad(self, device):
        hsize = 4
        inp = torch.rand(1, 3, hsize, device=device, dtype=torch.float64, requires_grad=True)
        for bias in [True, False]:
            mod = torch.nn.GRU(hsize, hsize, bias=bias).to(device).to(torch.float64)
            self._test_rnn_mod(mod, inp)

    @deviceCountAtLeast(1)
    def test_grad_assignment(self, devices):
        x = torch.randn(5, 5, device=devices[0])

        # Tests that the wrong shape raises
        with self.assertRaises(RuntimeError):
            x.grad = torch.randn(2, 2, device=devices[0])

        # Tests that the wrong dtype raises
        with self.assertRaises(RuntimeError):
            x.grad = torch.randn(5, 5, dtype=torch.long, device=devices[0])

        # Tests that self-assignment raises
        with self.assertRaises(RuntimeError):
            x.grad = x

        # Tests device -> cpu grad assignment raises
        if self.device_type != 'cpu':
            with self.assertRaises(RuntimeError):
                t_cpu = torch.rand(5, 5)
                t_cpu.grad = torch.randn(5, 5, device=devices[0])

        # Tests half type on CUDA
        if self.device_type == 'cuda':
            x = x.to(dtype=torch.half, device=devices[0])
            x.grad = torch.zeros_like(x)

        # Tests cross-device assignment raises
        if len(devices) > 1:
            x = torch.randn(5, 5, device=devices[0])
            with self.assertRaises(RuntimeError):
                x.grad = torch.randn(5, 5, device=devices[1])

    @deviceCountAtLeast(1)
    @dtypes(torch.float, torch.double)
    def test_requires_grad_factory(self, devices, dtype):
        fns = [torch.ones_like, torch.testing.randn_like]
        x = torch.randn(2, 3, dtype=dtype, device=devices[0])

        for fn in fns:
            for requires_grad in [True, False]:
                output = fn(x, dtype=dtype, device=devices[0], requires_grad=requires_grad)
                self.assertEqual(requires_grad, output.requires_grad)
                self.assertIs(dtype, output.dtype)
                self.assertEqual(devices[0], str(x.device))

    @deviceCountAtLeast(2)
    def test_unused_output_device(self, devices):
        from torch.nn.parallel._functions import Broadcast
        x = torch.randn(5, 5, dtype=torch.float, device=devices[0], requires_grad=True)
        outputs = Broadcast.apply(list(range(len(devices))), x)
        y = outputs[-1] * 2
        y.sum().backward()
        # TODO(#38095): Replace assertEqualIgnoreType. See issue #38095
        self.assertEqualIgnoreType(x.grad, torch.ones(5, 5) * 2)

    @deviceCountAtLeast(2)
    def test_backward_device(self, devices):
        # check that current device matches the variable's device
        device = [None]

        class Identity(torch.autograd.Function):
            @staticmethod
            def forward(ctx, x):
                return x.clone()

            @staticmethod
            def backward(ctx, grad_output):
                device[0] = grad_output.device
                return grad_output.clone()

        v = torch.randn(1, device=devices[1], requires_grad=True)
        Identity.apply(v).backward()
        self.assertEqual(str(device[0]), devices[1])

    @deviceCountAtLeast(2)
    def test_inputbuffer_add_multidevice(self, devices):
        input = torch.randn(1, device=devices[0], requires_grad=True)
        output = input.to(device=devices[1]) + input.to(device=devices[1])
        output.backward()

    @onlyCPU
    def test_copy_(self, device):
        # At the time of writing this test, copy_ is not generated from native_functions.yaml
        # there was a bug that bfloat16 was not recognized as floating.
        x = torch.randn(10, device=device, requires_grad=True)
        floating_dt = [dt for dt in torch.testing.get_all_dtypes() if dt.is_floating_point]
        for dt in floating_dt:
            y = torch.empty(10, device=device, dtype=dt)
            y.copy_(x)
            self.assertTrue(y.requires_grad)
            z = x.to(torch.bfloat16)
            self.assertTrue(z.requires_grad)

    @onlyCUDA
    def test_simple_reentrant_cross_device(self, device):
        class ReentrantFunc(Function):
            _cpu_mode = True

            @staticmethod
            def forward(ctx, x):
                return x * (x + 2)

            @staticmethod
            def backward(ctx, grad_output):
                with torch.enable_grad():
                    if ReentrantFunc._cpu_mode:
                        new_param = torch.randn(2, 2, requires_grad=True)
                        (new_param ** 2).sum().backward()
                    else:
                        new_param = torch.randn(2, 2, device=device, requires_grad=True)
                        (new_param ** 2).sum().backward()
                return grad_output

        # Reentrant starts on GPU thread, finishs on GPU thread
        x = torch.randn(2, 2, device=device, requires_grad=True)
        out = ReentrantFunc.apply(x)
        out.sum().backward()

        # Reentrant starts on CPU thread, finishs on GPU thread
        x = torch.randn(2, 2, requires_grad=True)
        # set ReentrantFunc node to GPU to emit tasks to GPU queue
        ReentrantFunc._cpu_mode = False
        out = ReentrantFunc.apply(x)
        out.sum().backward()

        # Reentrant starts on GPU thread, finishs on CPU thread
        x = torch.randn(2, 2, device=device, requires_grad=True)
        # set ReentrantFunc node to CPU to emit tasks to CPU queue
        ReentrantFunc._cpu_mode = True
        out = ReentrantFunc.apply(x)
        out.sum().backward()

    @onlyCUDA
    def test_cross_device_reentrant_autograd(self, device):
        # Output on gpu so that this task will be associated with the gpu thread
        def fn_on_gpu(inp):
            # Artificially increase the priority of the next op to make sure it runs
            # as soon as we reach it before the ops of branch1.
            dummy = inp * 2 * 2 * 2 * 2
            return inp.to(device=device)

        def parent_on_cpu(inp):
            # Slow branch of ops on gpu so that the work queue for the gpu thread
            # won't empty too quickly. They also have smaller priorities than the
            # ones created by fn_on_gpu
            branch1 = inp.to(device=device)
            branch1 = branch1 / branch1
            branch1 = branch1 / branch1
            branch1 = branch1 / branch1
            # Perform checkpoint on cpu tensors. So the last op performed in the reentrant
            # autograd is an AccumulateGrad that runs on the cpu thread for the gpu thread.
            # So the cpu thread will notify the gpu thread with an empty NodeTask.
            branch2 = checkpoint(fn_on_gpu, inp)
            out = branch2 + branch1
            return out

        inp = torch.rand(2, requires_grad=True)
        out = parent_on_cpu(inp)
        # This will segfault if the empty NodeTask is not handled properly in the
        # gpu thread ReadyQueue
        out.sum().backward()

    def test_inplace_view_backprop_base(self, device):
        # modify view and back-prop through base
        root = torch.randn(2, 2, device=device, requires_grad=True)
        x = root.clone()
        v1 = x.narrow(0, 0, 1)
        v1.mul_(2)
        x.sum().backward()
        self.assertEqual(root.grad.tolist(), [[2, 2], [1, 1]])

    def test_inplace_view_backprop_view_of_view(self, device):
        # modify view and backprop through view-of-view
        root = torch.randn(2, 2, device=device, requires_grad=True)
        x = root.clone()
        v1 = x.narrow(0, 0, 1)
        v2 = x.narrow(0, 0, 1)
        v1.mul_(2)
        v2.sum().backward()
        self.assertEqual(root.grad.tolist(), [[2, 2], [0, 0]])

    def test_inplace_view_of_view(self, device):
        # modify view-of-view and backprop through base
        root = torch.randn(2, 2, device=device, requires_grad=True)
        x = root.clone()
        v1 = x.narrow(0, 0, 1)
        v2 = v1.narrow(1, 1, 1)
        v2.mul_(2)
        x.sum().backward()
        self.assertEqual(root.grad.tolist(), [[1, 2], [1, 1]])

    def test_inplace_view_gradcheck(self, device):
        # gradcheck modifications to views
        a = torch.randn(4, 4, device=device, requires_grad=True)
        b = torch.randn(2, 2, device=device, requires_grad=True)

        def func(root, b):
            x = root.clone()
            x.narrow(1, 2, 2).narrow(0, 1, 2).mul_(b)
            x.narrow(1, 0, 2).narrow(0, 1, 2).mul_(b)
            return x

        gradcheck(func, [a, b], raise_exception=True)
        go = torch.randn(a.size(), device=device, requires_grad=True)
        gradgradcheck(func, (a, b), (go,))

    def test_inplace_view_multiple_outputs(self, device):
        root = torch.arange(9.).reshape(3, 3).requires_grad_()
        x = root.clone()
        v1 = x.unbind()
        with self.assertRaises(RuntimeError):
            v1[0].mul_(2)

    def test_inplace_view_makes_base_require_grad(self, device):
        # in-place modification to view makes base require grad
        a = torch.randn(4, 4, device=device, requires_grad=False)
        b = torch.randn(4, 2, device=device, requires_grad=True)

        def func(root, b):
            x = root.clone()
            self.assertFalse(x.requires_grad)
            x.narrow(1, 2, 2).mul_(b)
            self.assertTrue(x.requires_grad)
            return x

        gradcheck(func, [a, b], raise_exception=True)
        go = torch.randn(a.size(), device=device, requires_grad=True)
        gradgradcheck(func, (a, b), (go,))

    def test_inplace_view_backprop_view(self, device):
        # modify view and backprop through view
        a = torch.tensor([2., 5.], device=device, requires_grad=False)
        b = torch.tensor([3.], device=device, requires_grad=True)
        res = a.narrow(0, 1, 1).mul_(b)
        res.sum().backward()
        self.assertEqual(b.grad.tolist(), [5])
        self.assertIsNone(a.grad)

    def test_inplace_view_modify_base(self, device):
        # Test that an in-place operation on a base that forced it to require
        # grad also forces any previous views to require grad and backprop
        # correctly
        r = torch.ones(1, device=device, requires_grad=True)

        def fn(r):
            x = torch.ones(5, device=device)
            v = x.select(0, 1)
            self.assertFalse(v.requires_grad)
            self.assertIsNone(v.grad_fn)
            x.add_(r)  # v is now dependent on r due to the in-place op on x
            self.assertTrue(v.requires_grad)
            return v

        gradcheck(fn, [r])
        gradgradcheck(fn, [r])

    def test_inplace_view_python(self, device):
        # in-place modifications of Python-autograd created view
        a = torch.randn(4, 4, device=device, requires_grad=True)
        b = torch.randn(2, 2, device=device, requires_grad=True)

        class PyAdd(torch.autograd.Function):
            @staticmethod
            def forward(ctx, x, y):
                ctx.mark_dirty(x)
                x.add_(y)
                return x

            @staticmethod
            def backward(ctx, grad):
                return grad, grad

        def func(root, b):
            x = root.clone()
            PyAdd.apply(x.narrow(1, 2, 2).narrow(0, 1, 2), b)
            PyAdd.apply(x.narrow(1, 0, 2).narrow(0, 1, 2), b)
            return x

        gradcheck(func, [a, b], raise_exception=True)
        go = torch.randn(a.size(), device=device, requires_grad=True)
        gradgradcheck(func, (a, b), (go,))

    def test_inplace_view_non_contig(self, device):
        root = torch.ones(2, 3, 2, device=device).select(2, 1).t().requires_grad_(True)
        x = root.clone()
        v1 = x.narrow(0, 0, 1)
        v2 = v1.narrow(1, 1, 1)
        v2.mul_(2)
        x.sum().backward()
        self.assertEqual(root.grad.tolist(), [[1, 2], [1, 1], [1, 1]])

    def test_inplace_view_multi_output_unsafe(self, device):
        for f in [lambda t: t.unsafe_split(1),
                  lambda t: t.unsafe_split_with_sizes((1, 1, 1)),
                  lambda t: t.unsafe_chunk(3)]:
            a = torch.randn(3, 3, device=device, requires_grad=True)
            b = a + a
            s1, s2, s3 = f(b)
            s1.mul_(s2)
            s1.sum().backward()

    def test_inplace_view_multi_output_safe(self, device):
        for f in [lambda t: t.split(1),
                  lambda t: t.split_with_sizes((1, 1, 1)),
                  lambda t: t.chunk(3)]:
            a = torch.randn(3, 3, device=device, requires_grad=True)
            b = a + a
            s1, s2, s3 = f(b)
            with warnings.catch_warnings(record=True) as w:
                s1.mul_(s2)
            self.assertIn('Consider using `unsafe_` version', str(w[0].message))

    def test_mv_grad_stride_0(self, device):
        # Reference: https://github.com/pytorch/pytorch/issues/38315
        mat = torch.randn(2, 2, device=device)
        vec = torch.randn(1, device=device).requires_grad_(True)

        def fn(vec):
            # Expand inside the function to make sure the input to
            # gradcheck does not have overlapping memory
            vec = vec.expand(2)
            return (mat @ vec).sum()

        gradcheck(fn, (vec))
        gradgradcheck(fn, (vec))

    def test_logcumsumexp_large_value(self, device):
        a = torch.rand(4, 4, 4, dtype=torch.double, requires_grad=True)
        with torch.no_grad():
            # Large Number
            a[0] = 10000

        gradcheck(lambda x: x.logcumsumexp(0), a)
        gradgradcheck(lambda x: x.logcumsumexp(0), a)

        gradcheck(lambda x: x.logcumsumexp(1), a)
        gradgradcheck(lambda x: x.logcumsumexp(1), a)

        gradcheck(lambda x: x.logcumsumexp(2), a)
        gradgradcheck(lambda x: x.logcumsumexp(2), a)

    def test_strided_leaf_grad_layout(self, device):
        # (1) If leaf is non-overlapping and dense, grad's layout should match its leaf.
        for fmt_a in (torch.contiguous_format, torch.channels_last):
            for fmt_b in (torch.contiguous_format, torch.channels_last):
                a = torch.rand((2, 3, 4, 5), device=device).to(memory_format=fmt_a)
                b = torch.rand((2, 3, 4, 5), device=device).to(memory_format=fmt_b)
                a.requires_grad_()
                b.requires_grad_()
                # checks (1) for broadcasted gradients
                a.sum().backward()
                self.assertEqual(a.grad.stride(), a.stride())
                b.sum().backward()
                self.assertEqual(b.grad.stride(), b.stride())
                # checks (1) for non-broadcasted gradients
                a.grad = None
                b.grad = None
                (a * b).sum().backward()
                self.assertEqual(a.grad.stride(), a.stride())
                self.assertEqual(b.grad.stride(), b.stride())

        # (2) If leaf isn't dense, checks that grads are rowmajor contiguous.
        c = torch.empty_strided((2, 2), (4, 2), device=device).copy_(torch.rand((2, 2), device=device))
        c.requires_grad_()
        d = torch.rand((2, 2), device=device)
        # checks (2) for broadcasted gradients
        c.sum().backward()
        self.assertEqual(c.grad.stride(), (2, 1))
        # checks (2) for non-broadcasted gradients
        c.grad = None
        (c * d).sum().backward()
        self.assertEqual(c.grad.stride(), (2, 1))

    def test_movedim(self, device):
        x = torch.randn(4, 3, 2, 1, dtype=torch.double, device=device, requires_grad=True)

        # Positive axis
        gradcheck(lambda x: torch.movedim(x, (0, 1, 2, 3), (3, 2, 1, 0)), x)
        gradgradcheck(lambda x: torch.movedim(x, (0, 1, 2, 3), (3, 2, 1, 0)), x)

        # Negative axis
        gradcheck(lambda x: torch.movedim(x, (0, -1, -2, -3), (-3, -2, -1, -0)), x)
        gradgradcheck(lambda x: torch.movedim(x, (0, -1, -2, -3), (-3, -2, -1, -0)), x)

    def _test_atleast(self, device, torch_fn):
        # 0-dim
        s = torch.tensor(0.5, dtype=torch.double, requires_grad=True)

        gradcheck(lambda x: torch_fn(x), s)
        gradgradcheck(lambda x: torch_fn(x), s)

        # 1-dim
        a = torch.rand(4, dtype=torch.double, requires_grad=True)

        gradcheck(lambda x: torch_fn(x), a)
        gradgradcheck(lambda x: torch_fn(x), a)

        # 2,3,4-dim
        b = torch.rand(4, 3, dtype=torch.double, requires_grad=True)
        c = torch.rand(4, 3, 2, dtype=torch.double, requires_grad=True)
        d = torch.rand(4, 3, 2, 1, dtype=torch.double, requires_grad=True)

        input_tuple = (s, a, b, c, d)
        gradcheck(lambda s, w, x, y, z: torch_fn(s, w, x, y, z), input_tuple)
        gradgradcheck(lambda s, w, x, y, z: torch_fn(s, w, x, y, z), input_tuple)

    def test_atleast(self, device):
        self._test_atleast(device, torch.atleast_1d)
        self._test_atleast(device, torch.atleast_2d)
        self._test_atleast(device, torch.atleast_3d)

class TestMultithreadAutograd(TestCase):
    def _run_py_multithread_fn(self, fn, args=(), num_threads=10, kwargs=None):
        threads = []
        for _ in range(num_threads):
            p = threading.Thread(target=fn, args=(args))
            p.start()
            threads.append(p)

        for p in threads:
            p.join()

    def test_simple_backward(self):
        # simple multithreaded backward that create threads in the beginning of training
        # and everything else is training separately, i.e. inputs, operations, etc.
        def train_fn():
            x = torch.ones(5, 5, requires_grad=True)
            y = (x + 3) * (x + 4) * 0.5
            y.sum().backward()
            self.assertEqual(x.grad, x + 3.5)

        self._run_py_multithread_fn(train_fn)

    def test_simple_backward_same_input(self):
        # simple multithreaded backward with only shared inputs (i.e. This is common
        # for things like Hogwild multithreaded training with multiple CPU threads)
        def train_fn_backward(x):
            y = (x + 3) * (x + 4) * 0.5
            y.sum().backward()

        x = torch.ones(5, 5, requires_grad=True)
        self._run_py_multithread_fn(train_fn_backward, (x,))
        # Since we are calling backward from multiple threads
        # and all threads share the same input, when we do backward
        # concurrently, different backwards will all accumulate to
        # the same .grad for each input, and the gradients should
        # be equal to num_threads * gradient
        self.assertEqual(x.grad, 10 * (x + 3.5))

        def train_fn_grad(x):
            y = (x + 3) * (x + 4) * 0.5
            grads = torch.autograd.grad(y.sum(), x)
            self.assertEqual(len(grads), 1)
            self.assertEqual(grads[0], x + 3.5)

        # since we use functional grad() api, gradients will not
        # be accumulate to the same place and should be the same
        self._run_py_multithread_fn(train_fn_grad, (x,))

    def test_python_thread_in_middle(self):
        # User might write a network that starts on one CPU thread, then runs its second half
        # concurrently with other threads (either via python threading or fork/join calls),
        # then calls backward()/grad() on BOTH threads, like a Y pattern from input at the
        # bottom to output at the top. This way part of the GraphTask is being shared across
        # different threads and we need to ensure user specify retain_graph=True, otherwise
        # error out with the correct error message

        # Case 1: multiple backward with python threads, retain_graph=False
        # should throw error in some threads with no retain_graph.
        success_vs_raises = [0, 0]

        def train_fn_no_retain_graph(x):
            y = x + x ** 2
            try:
                y.sum().backward()
                success_vs_raises[0] += 1
            except RuntimeError as error:
                success_vs_raises[1] += 1
                self.assertRegex(str(error), "Specify retain_graph=True")

        x_no_retain = torch.ones(5, 5, requires_grad=True)
        y_no_retain = x_no_retain + x_no_retain ** 2
        self._run_py_multithread_fn(train_fn_no_retain_graph, (y_no_retain,), num_threads=5)
        # at least one thread will be success in this case, all other threads should raise
        # with the error that throw to user to recommend them specify retain_graph=True
        self.assertTrue(success_vs_raises[0] >= 1)

        # multiple backward with python threads, no error with retain_graph=True
        def train_fn_retain_graph(x):
            y = x + x ** 2
            y.sum().backward(retain_graph=True)

        x_retain = torch.ones(5, 5, requires_grad=True)
        y_retain = x_retain + x_retain ** 2
        self._run_py_multithread_fn(train_fn_retain_graph, (y_retain,), num_threads=5)
        # result should equal to num_thread * gradients
        self.assertEqual(x_retain.grad, 5 * (4 * x_retain ** 3 + 6 * (x_retain ** 2) + 4 * x_retain + 1))

    def test_fork_join_in_middle(self):
        # multiple backward with jit threads (fork/join primitive)
        # similar to test_python_thread_in_middle, we test with retain_graph=False/True

        # Case 1: multiple grad() calls with jit threads, retain_graph=False
        # should throw error in some threads with no retain_graph.
        @torch.jit.script
        def train_fn_jit_no_retain(middle, orig_x):
            y = middle + middle ** 2
            return torch.autograd.grad([y.sum()], [orig_x])

        @torch.jit.script
        def train_fn_fork_join_calls_no_retain(x):
            y_no_retain = (x + 3) * (x + 4) * 0.5

            fut = torch.jit._fork(train_fn_jit_no_retain, y_no_retain, x)
            grad_hat = train_fn_jit_no_retain(y_no_retain, x)
            grad = torch.jit._wait(fut)
            return grad, grad_hat

        try:
            train_fn_fork_join_calls_no_retain(torch.randn(5, 5, requires_grad=True))
        except RuntimeError as error:
            self.assertRegex(str(error), "Specify retain_graph=True")

        # Case 2: no error with retain_graph=True
        @torch.jit.script
        def train_fn_jit_retain(middle, orig_x):
            y = middle + middle ** 2
            return torch.autograd.grad([y.sum()], [orig_x], retain_graph=True)

        @torch.jit.script
        def train_fn_fork_join_calls_retain(x):
            y_retain = (x + 3) * (x + 4) * 0.5
            fut1 = torch.jit._fork(train_fn_jit_retain, y_retain, x)
            fut2 = torch.jit._fork(train_fn_jit_retain, y_retain, x)
            grad = train_fn_jit_retain(y_retain, x)
            grad1 = torch.jit._wait(fut1)
            grad2 = torch.jit._wait(fut2)
            return grad, grad1, grad2

        grad, grad1, grad2 = train_fn_fork_join_calls_retain(torch.randn(5, 5, requires_grad=True))
        self.assertEqual(grad, grad1)
        self.assertEqual(grad, grad2)

    def test_preserve_backtrace(self):
        class Foo(torch.autograd.Function):
            @staticmethod
            def forward(ctx, input):
                return input

            @staticmethod
            def backward(ctx, *grad):
                raise ValueError("something")

        t = torch.rand(10, requires_grad=True)
        try:
            Foo.apply(t).sum().backward()
        except Exception:
            import traceback
            tb = sys.exc_info()[2]
            tb_str = "\n".join(traceback.format_tb(tb))
            self.assertTrue('raise ValueError("something")' in tb_str)

for test in method_tests():
    add_test(*test)


# e.g., TestAutogradDeviceTypeCPU and TestAutogradDeviceTypeCUDA
instantiate_device_type_tests(
    TestAutogradDeviceType,
    globals(),
    # Exclude ROCM for now, there are a lot of failures.  See
    # https://github.com/pytorch/pytorch/issues/30845
    except_for='cuda' if TEST_WITH_ROCM else None
)

if __name__ == '__main__':
    run_tests()<|MERGE_RESOLUTION|>--- conflicted
+++ resolved
@@ -4807,11 +4807,7 @@
                 'permute', 'squeeze', 'unsqueeze', 'resize', 'resize_as', 'tril', 'triu',
                 'chunk', 'split', 'split_with_sizes', 'repeat', 'expand', 'zero_',
                 'eq_', 'ne_', 'add', '__radd__', 'sum', 'conj', 'sin', 'cos', 'mul', 'sinh',
-<<<<<<< HEAD
-                'cosh', '__rmul__', 'atan'] + separate_complex_tests
-=======
-                'cosh', '__rmul__', 'sgn', 'abs', 'dot', 'vdot'] + separate_complex_tests
->>>>>>> c7589231
+                'cosh', '__rmul__', 'sgn', 'abs', 'dot', 'vdot', 'atan', 'angle'] + separate_complex_tests
 
 # TODO(@anjali411): add tests for 'sub', 'div
 # TODO(@anjali411): add the commented tests back after updating the formula based on tensorflow definition - @anjali411
