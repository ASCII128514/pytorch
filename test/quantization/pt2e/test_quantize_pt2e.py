# Owner(s): ["oncall: quantization"]
import copy
import operator
import unittest
from typing import Any, List, Optional, Tuple

import torch
import torch._dynamo as torchdynamo
import torch.nn as nn
from torch.ao.ns.fx.utils import compute_sqnr
from torch.ao.quantization import (
    FusedMovingAvgObsFakeQuantize,
    observer,
    MovingAverageMinMaxObserver,
    MovingAveragePerChannelMinMaxObserver,
    QConfigMapping,
)
from torch.ao.quantization._pt2e.quantizer import (
    OperatorConfig,
    QNNPackQuantizer,
    Quantizer,
<<<<<<< HEAD
    X86InductorQuantizer,
=======
    QuantizationSpec,
>>>>>>> fcb7617a
)
from torch.ao.quantization._quantize_pt2e import (
    convert_pt2e,
    _convert_to_reference_decomposed_fx,
    prepare_pt2e_quantizer,
    prepare_qat_pt2e_quantizer,
)
from torch.ao.quantization._pt2e.quantizer import QuantizationAnnotation
from torch.ao.quantization.backend_config import get_qnnpack_backend_config

from torch.ao.quantization.qconfig import (
    default_per_channel_symmetric_qnnpack_qat_qconfig,
    default_per_channel_symmetric_qnnpack_qconfig,
    default_symmetric_qnnpack_qat_qconfig,
)
from torch.ao.quantization.quantize_fx import (
    prepare_fx,
    prepare_qat_fx,
    convert_to_reference_fx,
)
from torch.testing._internal.common_quantization import (
    NodeSpec as ns,
    QuantizationTestCase,
    skip_if_no_torchvision,
    skipIfNoQNNPACK,
    skipIfNoX86,
    skipIfNoDynamoSupport,
)
from torch.fx import Node
from torch.testing._internal.common_quantized import override_quantized_engine

@skipIfNoQNNPACK
class TestQuantizePT2E(QuantizationTestCase):
    def test_simple_quantizer(self):
        class M(torch.nn.Module):
            def __init__(self):
                super().__init__()
                self.conv = torch.nn.Conv2d(3, 3, 3)

            def forward(self, x):
                return self.conv(x)

        class BackendAQuantizer(Quantizer):
            def annotate(self, model: torch.fx.GraphModule) -> torch.fx.GraphModule:
                for node in model.graph.nodes:
                    if (
                        node.op == "call_function"
                        and node.target == torch.ops.aten.convolution.default
                    ):
                        input_act = node.args[0]
                        assert isinstance(input_act, Node)
                        weight = node.args[1]
                        assert isinstance(weight, Node)
                        bias = node.args[2]
                        assert isinstance(bias, Node)
                        act_qspec = QuantizationSpec(
                            dtype=torch.uint8,
                            quant_min=0,
                            quant_max=255,
                            qscheme=torch.per_tensor_affine,
                            is_dynamic=False,
                            observer_or_fake_quant_ctr=observer.default_observer,
                        )
                        weight_qspec = QuantizationSpec(
                            dtype=torch.int8,
                            quant_min=-128,
                            quant_max=127,
                            qscheme=torch.per_tensor_affine,
                            is_dynamic=False,
                            observer_or_fake_quant_ctr=observer.default_weight_observer,
                        )
                        bias_qspec = QuantizationSpec(
                            dtype=torch.float32,
                            is_dynamic=False,
                            observer_or_fake_quant_ctr=observer.PlaceholderObserver,
                        )
                        node.meta["quantization_annotation"] = QuantizationAnnotation(
                            input_qspec_map={
                                input_act: act_qspec,
                                weight: weight_qspec,
                                bias: bias_qspec,
                            },
                            output_qspec=act_qspec,
                            _annotated=True,
                        )

            def validate(self, model: torch.fx.GraphModule) -> None:
                pass

            @classmethod
            def get_supported_operators(cls) -> List[OperatorConfig]:
                pass

        m = M().eval()
        example_inputs = (torch.randn(1, 3, 5, 5),)

        # program capture
        m, guards = torchdynamo.export(
            m,
            *copy.deepcopy(example_inputs),
            aten_graph=True,
        )
        m = prepare_pt2e_quantizer(m, BackendAQuantizer())
        m(*example_inputs)
        m = convert_pt2e(m)
        node_occurrence = {
            # two for input of the first conv, one for output for the first conv
            ns.call_function(torch.ops.quantized_decomposed.quantize_per_tensor): 3,
            ns.call_function(torch.ops.quantized_decomposed.dequantize_per_tensor): 3,
        }
        node_list = [
            ns.call_function(torch.ops.quantized_decomposed.dequantize_per_tensor),
            ns.call_function(torch.ops.quantized_decomposed.dequantize_per_tensor),
            ns.call_function(torch.ops.aten.convolution.default),
            ns.call_function(torch.ops.quantized_decomposed.quantize_per_tensor),
        ]
        self.checkGraphModuleNodes(
            m, expected_node_list=node_list, expected_node_occurrence=node_occurrence
        )

    def test_max_pool2d_quantizer(self):
        class M(torch.nn.Module):
            def __init__(self):
                super(M, self).__init__()
                self.conv = torch.nn.Conv2d(2, 2, 1)
                self.pool = torch.nn.MaxPool2d(1, 1)

            def forward(self, x):
                x = self.conv(x)
                x = self.pool(x)
                return x

        class BackendAQuantizer(Quantizer):
            def annotate(self, model: torch.fx.GraphModule) -> torch.fx.GraphModule:
                for node in model.graph.nodes:
                    if (
                        node.op == "call_function"
                        and node.target == torch.ops.aten.convolution.default
                    ):
                        input_act = node.args[0]
                        assert isinstance(input_act, Node)
                        weight = node.args[1]
                        assert isinstance(weight, Node)
                        bias = node.args[2]
                        assert isinstance(bias, Node)
                        act_qspec = QuantizationSpec(
                            dtype=torch.uint8,
                            quant_min=0,
                            quant_max=255,
                            qscheme=torch.per_tensor_affine,
                            is_dynamic=False,
                            observer_or_fake_quant_ctr=observer.default_observer,
                        )
                        weight_qspec = QuantizationSpec(
                            dtype=torch.int8,
                            quant_min=-128,
                            quant_max=127,
                            qscheme=torch.per_tensor_affine,
                            is_dynamic=False,
                            observer_or_fake_quant_ctr=observer.default_weight_observer,
                        )
                        bias_qspec = QuantizationSpec(
                            dtype=torch.float32,
                            is_dynamic=False,
                            observer_or_fake_quant_ctr=observer.PlaceholderObserver,
                        )
                        node.meta["quantization_annotation"] = QuantizationAnnotation(
                            input_qspec_map={
                                input_act: act_qspec,
                                weight: weight_qspec,
                                bias: bias_qspec,
                            },
                            _annotated=True,
                        )
                    if (
                        node.op == "call_function"
                        and node.target == operator.getitem
                        and node.args[1] == 0
                    ):
                        getitem_node = node
                        maxpool_node = getitem_node.args[0]
                        input_act = maxpool_node.args[0]
                        assert isinstance(input_act, Node)
                        maxpool_node.meta["quantization_annotation"] = QuantizationAnnotation(
                            input_qspec_map={
                                input_act: act_qspec,
                            },
                            _annotated=True,
                        )
                        getitem_node.meta["quantization_annotation"] = QuantizationAnnotation(
                            output_qspec=act_qspec,
                            _input_output_share_observers=True,
                            _annotated=True,
                        )

            def validate(self, model: torch.fx.GraphModule) -> None:
                pass

            @classmethod
            def get_supported_operators(cls) -> List[OperatorConfig]:
                pass

        m = M()
        m_pt2e = copy.deepcopy(m)
        x = torch.rand(1, 2, 14, 14)
        example_inputs = (x,)
        # program capture
        m, guards = torchdynamo.export(
            m,
            *copy.deepcopy(example_inputs),
            aten_graph=True,
        )
        m = prepare_pt2e_quantizer(m, BackendAQuantizer())
        for node in m.graph.nodes:
            if (
                node.op == "call_function"
                and node.target == torch.ops.aten.convolution.default
            ):
                # Add a check to ensure the output_qspec is not annotated of conv node
                self.assertTrue(node.meta["quantization_annotation"].output_qspec is None)
        m(*example_inputs)
        m = convert_pt2e(m)
        node_occurrence = {
            # two for input of maxpool
            # one for input for maxpool
            # one for output of maxpool
            ns.call_function(torch.ops.quantized_decomposed.quantize_per_tensor): 4,
            ns.call_function(torch.ops.quantized_decomposed.dequantize_per_tensor): 4,
        }
        node_list = [
            ns.call_function(torch.ops.quantized_decomposed.dequantize_per_tensor),
            ns.call_function(torch.ops.quantized_decomposed.dequantize_per_tensor),
            ns.call_function(torch.ops.aten.convolution.default),
            ns.call_function(torch.ops.quantized_decomposed.quantize_per_tensor),
            ns.call_function(torch.ops.quantized_decomposed.dequantize_per_tensor),
            ns.call_function(torch.ops.aten.max_pool2d_with_indices.default),
            ns.call_function(torch.ops.quantized_decomposed.quantize_per_tensor),
            ns.call_function(torch.ops.quantized_decomposed.dequantize_per_tensor),
        ]
        self.checkGraphModuleNodes(
            m, expected_node_list=node_list, expected_node_occurrence=node_occurrence
        )


    def test_qnnpack_quantizer_conv(self):
        class M(torch.nn.Module):
            def __init__(self):
                super().__init__()
                self.conv = torch.nn.Conv2d(3, 3, 3)

            def forward(self, x):
                return self.conv(x)

        import torch.ao.quantization._pt2e.quantizer.qnnpack_quantizer as qq

        quantizer = QNNPackQuantizer()
        operator_config = qq.get_symmetric_quantization_config(is_per_channel=True)
        quantizer.set_global(operator_config)
        m = M().eval()
        example_inputs = (torch.randn(1, 3, 5, 5),)

        # program capture
        m, guards = torchdynamo.export(
            m,
            *copy.deepcopy(example_inputs),
            aten_graph=True,
        )

        m = prepare_pt2e_quantizer(m, quantizer)
        m(*example_inputs)
        m = convert_pt2e(m)
        node_occurrence = {
            # input and output are using quantize_per_tensor and weight is using quantize_per_channel
            ns.call_function(torch.ops.quantized_decomposed.quantize_per_tensor): 2,
            ns.call_function(torch.ops.quantized_decomposed.dequantize_per_tensor): 2,
            ns.call_function(torch.ops.quantized_decomposed.quantize_per_channel): 1,
            ns.call_function(torch.ops.quantized_decomposed.dequantize_per_channel): 1,
        }
        node_list = [
            ns.call_function(torch.ops.quantized_decomposed.dequantize_per_tensor),
            ns.call_function(torch.ops.quantized_decomposed.dequantize_per_channel),
            ns.call_function(torch.ops.aten.convolution.default),
            ns.call_function(torch.ops.quantized_decomposed.quantize_per_tensor),
        ]
        self.checkGraphModuleNodes(
            m, expected_node_list=node_list, expected_node_occurrence=node_occurrence
        )

    def test_qnnpack_quantizer_linear(self):
        class M(torch.nn.Module):
            def __init__(self):
                super().__init__()
                self.linear1 = torch.nn.Linear(8, 16, bias=False)
                self.linear2 = torch.nn.Linear(16, 8)

            def forward(self, x):
                return self.linear2(self.linear1(x))

        import torch.ao.quantization._pt2e.quantizer.qnnpack_quantizer as qq

        quantizer = QNNPackQuantizer()
        operator_config = qq.get_symmetric_quantization_config(is_per_channel=True)
        quantizer.set_global(operator_config)
        m_eager = M().eval()

        # Test with 2d inputs
        example_inputs_2d = (torch.randn(9, 8),)
        example_inputs_3d = (torch.randn(9, 10, 8),)
        example_inputs_4d = (torch.randn(9, 10, 11, 8),)
        for example_inputs in [example_inputs_2d, example_inputs_3d, example_inputs_4d]:
            # program capture
            m = m_eager
            m, guards = torchdynamo.export(
                m,
                *copy.deepcopy(example_inputs),
                aten_graph=True,
                tracing_mode="real",
            )

            m = prepare_pt2e_quantizer(m, quantizer)
            # Calibrate
            m(*example_inputs)
            m = convert_pt2e(m)
            pt2_quant_output = m(*example_inputs)
            node_occurrence = {
                # input and output are using quantize_per_tensor and weight is using quantize_per_channel
                ns.call_function(torch.ops.quantized_decomposed.quantize_per_tensor): 3,
                ns.call_function(
                    torch.ops.quantized_decomposed.dequantize_per_tensor
                ): 3,
                ns.call_function(
                    torch.ops.quantized_decomposed.quantize_per_channel
                ): 2,
                ns.call_function(
                    torch.ops.quantized_decomposed.dequantize_per_channel
                ): 2,
            }
            self.checkGraphModuleNodes(m, expected_node_occurrence=node_occurrence)
            qconfig = default_per_channel_symmetric_qnnpack_qconfig
            qconfig_mapping = QConfigMapping().set_global(qconfig)
            backend_config = get_qnnpack_backend_config()
            m_copy = copy.deepcopy(m_eager)
            m_fx = prepare_fx(
                m_copy, qconfig_mapping, example_inputs, backend_config=backend_config
            )
            m_fx(*example_inputs)
            m_fx = _convert_to_reference_decomposed_fx(
                m_fx, backend_config=backend_config
            )
            m_fx, _ = torchdynamo.export(
                m_fx,
                *copy.deepcopy(example_inputs),
                aten_graph=True,
                tracing_mode="real",
            )
            fx_quant_output = m_fx(*example_inputs)
            self.assertTrue(torch.allclose(fx_quant_output, pt2_quant_output))

    def test_qnnpack_quantizer_conv_linear_no_permute(self):
        class M(torch.nn.Module):
            def __init__(self):
                super().__init__()
                self.conv = torch.nn.Conv2d(3, 16, 3)
                self.linear1 = torch.nn.Linear(64, 8, bias=False)
                self.linear2 = torch.nn.Linear(8, 8)

            def forward(self, x):
                conv_out = self.conv(x)
                reshape_out = torch.reshape(conv_out, (2, 64))
                return self.linear2(self.linear1(reshape_out))

        import torch.ao.quantization._pt2e.quantizer.qnnpack_quantizer as qq

        quantizer = QNNPackQuantizer()
        operator_config = qq.get_symmetric_quantization_config(is_per_channel=True)
        quantizer.set_global(operator_config)
        m_eager = M().eval()

        # Test with 2d inputs
        example_inputs = (torch.randn(2, 3, 4, 4),)
        # program capture
        m = m_eager
        m, guards = torchdynamo.export(
            m,
            *copy.deepcopy(example_inputs),
            aten_graph=True,
            tracing_mode="real",
        )

        m = prepare_pt2e_quantizer(m, quantizer)
        # Calibrate
        m(*example_inputs)
        m = convert_pt2e(m)
        pt2_quant_output = m(*example_inputs)
        node_occurrence = {
            # input and output are using quantize_per_tensor and weight is using quantize_per_channel
            ns.call_function(torch.ops.quantized_decomposed.quantize_per_tensor): 5,
            ns.call_function(torch.ops.quantized_decomposed.dequantize_per_tensor): 5,
            ns.call_function(torch.ops.quantized_decomposed.quantize_per_channel): 3,
            ns.call_function(torch.ops.quantized_decomposed.dequantize_per_channel): 3,
        }
        self.checkGraphModuleNodes(m, expected_node_occurrence=node_occurrence)
        qconfig = default_per_channel_symmetric_qnnpack_qconfig
        qconfig_mapping = QConfigMapping().set_global(qconfig)
        backend_config = get_qnnpack_backend_config()
        m_copy = copy.deepcopy(m_eager)
        m_fx = prepare_fx(
            m_copy, qconfig_mapping, example_inputs, backend_config=backend_config
        )
        m_fx(*example_inputs)
        m_fx = _convert_to_reference_decomposed_fx(m_fx, backend_config=backend_config)
        fx_quant_output = m_fx(*example_inputs)
        self.assertTrue(torch.allclose(fx_quant_output, pt2_quant_output))

    @unittest.skip(
        "Skip due to linear traces into a different pattern. See test comment."
    )
    def test_qnnpack_quantizer_conv_linear(self):
        """
        This test fails because linear decompositon changes due to the presence of
        permute node. In the below linear 1 is decomposed as
        %t_default : [#users=1] = call_function[target=torch.ops.aten.t.default](args = (%_param_constant2,), kwargs = {})
        %clone_default : [#users=1] = call_function[target=torch.ops.aten.clone.default](args = (%permute_default,), kwargs = {memory_format: torch.contiguous_format})  # noqa: B950
        %_unsafe_view_default : [#users=1] = call_function[target=torch.ops.aten._unsafe_view.default](args = (%clone_default, [8, 16]), kwargs = {})  # noqa: B950
        %mm_default : [#users=1] = call_function[target=torch.ops.aten.mm.default](args = (%_unsafe_view_default, %t_default), kwargs = {})  # noqa: B950
        %view_default : [#users=1] = call_function[target=torch.ops.aten.view.default](args = (%mm_default, [2, 2, 2, 8]), kwargs = {})  # noqa: B950

        Note the presence of cline and unsafe_view. This is due to permute
        """

        class M(torch.nn.Module):
            def __init__(self):
                super().__init__()
                self.conv = torch.nn.Conv2d(3, 16, 3)
                self.linear1 = torch.nn.Linear(16, 8, bias=False)
                self.linear2 = torch.nn.Linear(8, 8)

            def forward(self, x):
                conv_out = self.conv(x)
                permute_out = torch.permute(conv_out, (0, 2, 3, 1))
                return self.linear2(self.linear1(permute_out))

        import torch.ao.quantization._pt2e.quantizer.qnnpack_quantizer as qq

        quantizer = QNNPackQuantizer()
        operator_config = qq.get_symmetric_quantization_config(is_per_channel=True)
        quantizer.set_global(operator_config)
        m_eager = M().eval()

        # Test with 2d inputs
        example_inputs = (torch.randn(2, 3, 4, 4),)
        # program capture
        m = m_eager
        m, guards = torchdynamo.export(
            m,
            *copy.deepcopy(example_inputs),
            aten_graph=True,
            tracing_mode="real",
        )

        m = prepare_pt2e_quantizer(m, quantizer)
        # Calibrate
        m(*example_inputs)
        m = convert_pt2e(m)
        pt2_quant_output = m(*example_inputs)
        node_occurrence = {
            # input and output are using quantize_per_tensor and weight is using quantize_per_channel
            ns.call_function(torch.ops.quantized_decomposed.quantize_per_tensor): 3,
            ns.call_function(torch.ops.quantized_decomposed.dequantize_per_tensor): 3,
            ns.call_function(torch.ops.quantized_decomposed.quantize_per_channel): 2,
            ns.call_function(torch.ops.quantized_decomposed.dequantize_per_channel): 2,
        }
        self.checkGraphModuleNodes(m, expected_node_occurrence=node_occurrence)
        qconfig = default_per_channel_symmetric_qnnpack_qconfig
        qconfig_mapping = QConfigMapping().set_global(qconfig)
        backend_config = get_qnnpack_backend_config()
        m_copy = copy.deepcopy(m)
        m_fx = prepare_fx(
            m_copy, qconfig_mapping, example_inputs, backend_config=backend_config
        )
        m_fx = convert_to_reference_fx(m_fx, backend_config=backend_config)
        fx_quant_output = m_fx(*example_inputs)
        self.assertTrue(torch.allclose(fx_quant_output, pt2_quant_output))

    def test_qnnpack_quantizer_obs_sharing_ops(self):
        class M(torch.nn.Module):
            def __init__(self):
                super().__init__()
                self.conv = torch.nn.Conv2d(3, 3, 3)
                self.hardtanh = torch.nn.Hardtanh()
                self.adaptive_avg_pool2d = torch.nn.AdaptiveAvgPool2d((1, 1))

            def forward(self, x):
                x = self.conv(x)
                x = self.adaptive_avg_pool2d(x)
                x = self.hardtanh(x)
                x = torch.mean(x)
                return x

        import torch.ao.quantization._pt2e.quantizer.qnnpack_quantizer as qq

        quantizer = QNNPackQuantizer()
        operator_config = qq.get_symmetric_quantization_config(is_per_channel=True)
        quantizer.set_global(operator_config)
        m = M().eval()
        example_inputs = (torch.randn(1, 3, 5, 5),)

        # program capture
        m, guards = torchdynamo.export(
            m,
            *copy.deepcopy(example_inputs),
            aten_graph=True,
        )

        m = prepare_pt2e_quantizer(m, quantizer)
        m(*example_inputs)
        m = convert_pt2e(m)
        node_occurrence = {
            # input and output are using quantize_per_tensor and weight is using quantize_per_channel
            ns.call_function(torch.ops.quantized_decomposed.quantize_per_tensor): 5,
            ns.call_function(torch.ops.quantized_decomposed.dequantize_per_tensor): 5,
            ns.call_function(torch.ops.quantized_decomposed.quantize_per_channel): 1,
            ns.call_function(torch.ops.quantized_decomposed.dequantize_per_channel): 1,
        }
        node_list = [
            ns.call_function(torch.ops.quantized_decomposed.dequantize_per_tensor),
            ns.call_function(torch.ops.quantized_decomposed.dequantize_per_channel),
            ns.call_function(torch.ops.aten.convolution.default),
            ns.call_function(torch.ops.quantized_decomposed.quantize_per_tensor),
            ns.call_function(torch.ops.quantized_decomposed.dequantize_per_tensor),
            ns.call_function(torch.ops.aten.mean.dim),
            ns.call_function(torch.ops.quantized_decomposed.quantize_per_tensor),
            ns.call_function(torch.ops.quantized_decomposed.dequantize_per_tensor),
            ns.call_function(torch.ops.aten.hardtanh.default),
            ns.call_function(torch.ops.quantized_decomposed.quantize_per_tensor),
            ns.call_function(torch.ops.quantized_decomposed.dequantize_per_tensor),
            ns.call_function(torch.ops.aten.mean.default),
            ns.call_function(torch.ops.quantized_decomposed.quantize_per_tensor),
            ns.call_function(torch.ops.quantized_decomposed.dequantize_per_tensor),
        ]
        self.checkGraphModuleNodes(
            m, expected_node_list=node_list, expected_node_occurrence=node_occurrence
        )

    def test_prepare_qat_conv_bn_fusion(self):
        class M(torch.nn.Module):
            def __init__(self):
                super().__init__()
                self.conv = torch.nn.Conv2d(3, 3, 3)
                self.bn = torch.nn.BatchNorm2d(3)

            def forward(self, x):
                x = self.conv(x)
                x = self.bn(x)
                return x

        example_inputs = (torch.randn(1, 3, 5, 5),)
        self._verify_symmetric_qnnpack_qat_graph(M(), example_inputs, is_per_channel=False, has_relu=False)
        self._verify_symmetric_qnnpack_qat_graph(M(), example_inputs, is_per_channel=True, has_relu=False)

    def test_prepare_qat_conv_bn_fusion_constant_args(self):
        class M(torch.nn.Module):
            def __init__(self):
                super().__init__()
                self.conv = torch.nn.Conv2d(3, 3, 3, stride=(2, 2), padding=(4, 4))
                self.bn = torch.nn.BatchNorm2d(3)

            def forward(self, x):
                x = self.conv(x)
                x = self.bn(x)
                return x

        example_inputs = (torch.randn(1, 3, 5, 5),)
        # stride, padding, dilation, transposed, output_padding, groups
        conv_args = ((2, 2), (4, 4), (1, 1), False, (0, 0), 1)
        self._verify_symmetric_qnnpack_qat_graph(
            M(), example_inputs, is_per_channel=False, has_relu=False, expected_conv_constant_args=conv_args
        )
        self._verify_symmetric_qnnpack_qat_graph(
            M(), example_inputs, is_per_channel=True, has_relu=False, expected_conv_constant_args=conv_args
        )
        self._verify_symmetric_qnnpack_qat_numerics(M(), example_inputs, is_per_channel=False)
        self._verify_symmetric_qnnpack_qat_numerics(M(), example_inputs, is_per_channel=True)

    def test_prepare_qat_conv_bn_fusion_no_conv_bias(self):
        class M1(torch.nn.Module):
            """
            Single conv + BN with no conv bias.
            """
            def __init__(self):
                super().__init__()
                self.conv1 = torch.nn.Conv2d(3, 3, 3, bias=False)
                self.bn1 = torch.nn.BatchNorm2d(3)

            def forward(self, x):
                x = self.conv1(x)
                x = self.bn1(x)
                return x

        class M2(torch.nn.Module):
            """
            Mixed conv + BN with and without conv bias.
            """
            def __init__(self):
                super().__init__()
                self.conv1 = torch.nn.Conv2d(3, 3, 3, bias=False)
                self.bn1 = torch.nn.BatchNorm2d(3)
                self.conv2 = torch.nn.Conv2d(3, 3, 3, bias=True)
                self.bn2 = torch.nn.BatchNorm2d(3)

            def forward(self, x):
                x = self.conv1(x)
                x = self.bn1(x)
                x = self.conv2(x)
                x = self.bn2(x)
                return x

        example_inputs = (torch.randn(3, 3, 5, 5),)
        self._verify_symmetric_qnnpack_qat_graph(
            M1(), example_inputs, is_per_channel=False, has_relu=False, has_bias=False
        )
        self._verify_symmetric_qnnpack_qat_graph(
            M1(), example_inputs, is_per_channel=True, has_relu=False, has_bias=False
        )
        self._verify_symmetric_qnnpack_qat_numerics(M1(), example_inputs, is_per_channel=False)
        self._verify_symmetric_qnnpack_qat_numerics(M1(), example_inputs, is_per_channel=True)
        self._verify_symmetric_qnnpack_qat_numerics(M2(), example_inputs, is_per_channel=False)
        self._verify_symmetric_qnnpack_qat_numerics(M2(), example_inputs, is_per_channel=True)

    def test_prepare_qat_conv_bn_relu_fusion(self):
        class M(torch.nn.Module):
            def __init__(self):
                super().__init__()
                self.conv = torch.nn.Conv2d(3, 3, 3)
                self.bn = torch.nn.BatchNorm2d(3)
                self.relu = torch.nn.ReLU()

            def forward(self, x):
                x = self.conv(x)
                x = self.bn(x)
                x = self.relu(x)
                return x

        example_inputs = (torch.randn(1, 3, 5, 5),)
        self._verify_symmetric_qnnpack_qat_graph(M(), example_inputs, is_per_channel=False, has_relu=True)
        self._verify_symmetric_qnnpack_qat_graph(M(), example_inputs, is_per_channel=True, has_relu=True)

    def test_prepare_qat_conv_bn_fusion_getitem_placeholder(self):
        """
        Test this special case seen in resnet18:

          maxpool -> maxpool_getitem -> conv -> bn -> conv_bn_getitem

        We want the metadata to be copied from the `conv_bn_getitem` node, not `maxpool_getitem`.
        """
        class M(torch.nn.Module):
            def __init__(self):
                super().__init__()
                self.maxpool = torch.nn.MaxPool2d(kernel_size=1)
                self.conv = torch.nn.Conv2d(3, 3, 3)
                self.bn = torch.nn.BatchNorm2d(3)

            def forward(self, x):
                x = self.maxpool(x)
                x = self.conv(x)
                x = self.bn(x)
                return x

        def _get_getitem_nodes(m: torch.fx.GraphModule):
            """
            Return a 2-tuple of (maxpool_getitem_node, conv_bn_getitem_node) from the graph.
            """
            maxpool_getitem_node, conv_bn_getitem_node = None, None
            for node in m.graph.nodes:
                if node.target != operator.getitem:
                    continue
                if node.args[0].target == torch.ops.aten.max_pool2d_with_indices.default:
                    maxpool_getitem_node = node
                elif node.args[0].target == torch.ops.aten._native_batch_norm_legit.default:
                    conv_bn_getitem_node = node
                else:
                    raise ValueError("Unexpected getitem node ", node, node.args)
            assert maxpool_getitem_node is not None, "did not find maxpool getitem node, bad test setup"
            assert conv_bn_getitem_node is not None, "did not find conv bn getitem node, bad test setup"
            return (maxpool_getitem_node, conv_bn_getitem_node)

        # Program capture
        example_inputs = (torch.randn(1, 3, 5, 5),)
        m, guards = torchdynamo.export(
            M(),
            *copy.deepcopy(example_inputs),
            aten_graph=True,
        )
        m.graph.eliminate_dead_code()
        m.recompile()
        (_, original_conv_bn_getitem_node) = _get_getitem_nodes(m)

        # Prepare QAT
        import torch.ao.quantization._pt2e.quantizer.qnnpack_quantizer as qq
        quantizer = QNNPackQuantizer()
        quantizer.set_global(qq.get_symmetric_quantization_config(is_per_channel=False, is_qat=True))
        m = prepare_qat_pt2e_quantizer(m, quantizer)
        (maxpool_getitem_node, conv_bn_getitem_node) = _get_getitem_nodes(m)

        # Verify that the metadata was copied from `conv_bn_getitem`, not `maxpool_getitem`
        original_conv_bn_getitem_meta = original_conv_bn_getitem_node.meta["quantization_annotation"]
        maxpool_getitem_meta = maxpool_getitem_node.meta["quantization_annotation"]
        conv_bn_getitem_meta = conv_bn_getitem_node.meta["quantization_annotation"]
        self.assertEqual(conv_bn_getitem_meta, original_conv_bn_getitem_meta)
        self.assertNotEqual(conv_bn_getitem_meta, maxpool_getitem_meta)

    def _verify_symmetric_qnnpack_qat_graph(
        self,
        m: torch.fx.GraphModule,
        example_inputs: Tuple[Any, ...],
        is_per_channel: bool,
        has_relu: bool,
        has_bias: bool = True,
        expected_conv_constant_args: Optional[Tuple[Any, ...]] = None,
    ):
        """
        Verify that the graph module matches the fused QAT [conv - bn (- relu)] pattern
        with fake quantizes inserted into the correct places.
        # TODO: also verify that metadata is copied over to the new nodes.
        """
        import torch.ao.quantization._pt2e.quantizer.qnnpack_quantizer as qq
        quantizer = QNNPackQuantizer()
        quantizer.set_global(qq.get_symmetric_quantization_config(is_per_channel, is_qat=True))
        m, guards = torchdynamo.export(
            m,
            *copy.deepcopy(example_inputs),
            aten_graph=True,
            tracing_mode="real",
        )
        m = prepare_qat_pt2e_quantizer(m, quantizer)
        m(*example_inputs)

        # Verify: getitem output activation fake quantize
        output_node = list(m.graph.nodes)[-1]
        output_fq_node = output_node.args[0][0]
        self.assertTrue(output_fq_node.target.startswith("activation_post_process_"))
        output_fq_mod = getattr(m, output_fq_node.target)
        self.assertEqual(type(output_fq_mod), FusedMovingAvgObsFakeQuantize)
        self.assertEqual(type(output_fq_mod.activation_post_process), MovingAverageMinMaxObserver)
        self.assertEqual(output_fq_mod.dtype, torch.qint8)
        self.assertEqual(output_fq_mod.quant_min, -128)
        self.assertEqual(output_fq_mod.quant_max, 127)

        # Verify: getitem(bn, 0) or relu(getitem(bn, 0))
        if has_relu:
            relu_node = output_fq_node.args[0]
            getitem_node = relu_node.args[0]
            self.assertEqual(relu_node.target, torch.ops.aten.relu.default)
        else:
            relu_node = None
            getitem_node = output_fq_node.args[0]
        bn_node = getitem_node.args[0]
        self.assertEqual(getitem_node.target, operator.getitem)
        self.assertEqual(bn_node.target, torch.ops.aten._native_batch_norm_legit.default)

        # Verify: conv / scale_factor.reshape [+ bias.reshape]
        if has_bias:
            add_bias_node = bn_node.args[0]
            (div_scale_factor_node, bias_reshape_node) = add_bias_node.args
            self.assertEqual(add_bias_node.target, torch.ops.aten.add.Tensor)
            self.assertEqual(bias_reshape_node.target, torch.ops.aten.view.default)
        else:
            div_scale_factor_node = bn_node.args[0]
        (conv_node, scale_factor_reshape_node) = div_scale_factor_node.args
        self.assertEqual(div_scale_factor_node.target, torch.ops.aten.div.Tensor)
        self.assertEqual(conv_node.target, torch.ops.aten.convolution.default)
        self.assertEqual(scale_factor_reshape_node.target, torch.ops.aten.view.default)

        # Verify: conv constant args
        if expected_conv_constant_args is not None:
            assert len(expected_conv_constant_args) == 6, "wrong num conv args, bad test setup"
            for i in range(6):
                self.assertEqual(conv_node.args[i + 3], expected_conv_constant_args[i])

        # Verify: conv input activation fake quantize
        conv_input_fq_node = conv_node.args[0]
        conv_input_node = conv_input_fq_node.args[0]
        self.assertTrue(conv_input_fq_node.target.startswith("activation_post_process_"))
        conv_input_fq_mod = getattr(m, conv_input_fq_node.target)
        self.assertEqual(type(conv_input_fq_mod), FusedMovingAvgObsFakeQuantize)
        self.assertEqual(type(conv_input_fq_mod.activation_post_process), MovingAverageMinMaxObserver)
        self.assertEqual(conv_input_fq_mod.dtype, torch.qint8)
        self.assertEqual(conv_input_fq_mod.quant_min, -128)
        self.assertEqual(conv_input_fq_mod.quant_max, 127)
        self.assertTrue(conv_input_node.op, "placeholder")

        # Verify: conv weight fake quantize
        conv_weight_fq_node = conv_node.args[1]
        self.assertTrue(conv_weight_fq_node.target.startswith("activation_post_process_"))
        conv_weight_fq_mod = getattr(m, conv_weight_fq_node.target)
        if is_per_channel:
            expected_weight_observer_type = MovingAveragePerChannelMinMaxObserver
        else:
            expected_weight_observer_type = MovingAverageMinMaxObserver
        self.assertEqual(type(conv_weight_fq_mod), FusedMovingAvgObsFakeQuantize)
        self.assertEqual(type(conv_weight_fq_mod.activation_post_process), expected_weight_observer_type)
        self.assertEqual(conv_weight_fq_mod.dtype, torch.qint8)
        self.assertEqual(conv_weight_fq_mod.quant_min, -127)
        self.assertEqual(conv_weight_fq_mod.quant_max, 127)

        # Verify: conv(fq(input), fq(weight * scale_factor.reshape), zero_bias)
        zero_bias_node = conv_node.args[2]
        mul_weight_scale_factor_node = conv_weight_fq_node.args[0]
        (conv_weight_fq_node, scale_factor_reshape_node) = mul_weight_scale_factor_node.args
        if has_bias:
            self.assertEqual(zero_bias_node.target, torch.ops.aten.zeros_like.default)
        else:
            self.assertTrue(zero_bias_node is None)
        self.assertEqual(mul_weight_scale_factor_node.target, torch.ops.aten.mul.Tensor)
        self.assertEqual(scale_factor_reshape_node.target, torch.ops.aten.view.default)

        # Verify: scale_factor = bn_weight / sqrt(bn_running_var + eps)
        scale_factor_node = scale_factor_reshape_node.args[0]
        (bn_weight_node, sqrt_node) = scale_factor_node.args
        bn_running_var_add_node = sqrt_node.args[0]
        (bn_running_var_node, eps) = bn_running_var_add_node.args
        self.assertEqual(scale_factor_node.target, torch.ops.aten.div.Tensor)
        self.assertTrue("param_constant" in bn_weight_node.target)
        self.assertEqual(sqrt_node.target, torch.ops.aten.sqrt.default)
        self.assertEqual(bn_running_var_add_node.target, torch.ops.aten.add.Tensor)
        self.assertTrue("tensor_constant" in bn_running_var_node.target)
        self.assertEqual(eps, 1e-5)

    # TODO: merge these numerics tests with the graph tests above
    def test_prepare_qat_conv_bn_numerics(self):
        class M(torch.nn.Module):
            def __init__(self):
                super().__init__()
                self.conv = torch.nn.Conv2d(3, 3, 3)
                self.bn = torch.nn.BatchNorm2d(3)

            def forward(self, x):
                x = self.conv(x)
                x = self.bn(x)
                return x

        example_inputs = (torch.randn(1, 3, 5, 5),)
        self._verify_symmetric_qnnpack_qat_numerics(M(), example_inputs, is_per_channel=False)
        self._verify_symmetric_qnnpack_qat_numerics(M(), example_inputs, is_per_channel=True)

    def test_prepare_qat_conv_bn_relu_numerics(self):
        class M(torch.nn.Module):
            def __init__(self):
                super().__init__()
                self.conv = torch.nn.Conv2d(3, 3, 3)
                self.bn = torch.nn.BatchNorm2d(3)
                self.relu = torch.nn.ReLU()

            def forward(self, x):
                x = self.conv(x)
                x = self.bn(x)
                x = self.relu(x)
                return x

        example_inputs = (torch.randn(1, 3, 5, 5),)
        self._verify_symmetric_qnnpack_qat_numerics(M(), example_inputs, is_per_channel=False)
        self._verify_symmetric_qnnpack_qat_numerics(M(), example_inputs, is_per_channel=True)

    def _verify_symmetric_qnnpack_qat_numerics(
        self,
        model: torch.nn.Module,
        example_inputs: Tuple[Any, ...],
        is_per_channel: bool,
        verify_convert: bool = False,
    ):
        """
        Helper method to verify that the QAT numerics for PT2E quantization match those of
        FX graph mode quantization for symmetric qnnpack.
        """
        # PT2 export
        import torch.ao.quantization._pt2e.quantizer.qnnpack_quantizer as qq
        model_pt2e = copy.deepcopy(model)
        quantizer = QNNPackQuantizer()
        quantizer.set_global(qq.get_symmetric_quantization_config(is_per_channel=is_per_channel, is_qat=True))
        model_pt2e, guards = torchdynamo.export(
            model_pt2e,
            *copy.deepcopy(example_inputs),
            aten_graph=True,
        )
        model_pt2e = prepare_qat_pt2e_quantizer(model_pt2e, quantizer)
        after_prepare_result_pt2e = model_pt2e(*example_inputs)

        # FX
        # Note: In order to match the PT2E numerics exactly, we need to feed the
        # example inputs to the model once before calling prepare, since this is
        # what torchdynamo.export does. Otherwise, the BN running mean and variance
        # would diverge in the two flows and this test would fail. For more detail,
        # see https://github.com/pytorch/pytorch/issues/95900.
        model_fx = copy.deepcopy(model)
        model_fx(*example_inputs)
        if is_per_channel:
            default_qconfig = default_per_channel_symmetric_qnnpack_qat_qconfig
        else:
            default_qconfig = default_symmetric_qnnpack_qat_qconfig
        qconfig_mapping = QConfigMapping().set_global(default_qconfig)
        backend_config = get_qnnpack_backend_config()
        model_fx = prepare_qat_fx(model_fx, qconfig_mapping, example_inputs, backend_config=backend_config)
        after_prepare_result_fx = model_fx(*example_inputs)

        # Verify that numerics match
        self.assertEqual(after_prepare_result_pt2e, after_prepare_result_fx)

        if verify_convert:
            model_pt2e = convert_pt2e(model_pt2e)
            quant_result_pt2e = model_pt2e(*example_inputs)

            model_fx = _convert_to_reference_decomposed_fx(model_fx, backend_config=backend_config)
            quant_result_fx = model_fx(*example_inputs)
            self.assertEqual(after_prepare_result_pt2e, after_prepare_result_fx)


    def test_convert_qat_conv_bn_numerics(self):
        class M(torch.nn.Module):
            def __init__(self):
                super().__init__()
                self.conv = torch.nn.Conv2d(3, 3, 3)
                self.bn = torch.nn.BatchNorm2d(3)

            def forward(self, x):
                x = self.conv(x)
                x = self.bn(x)
                return x

        example_inputs = (torch.randn(1, 3, 5, 5),)
        self._verify_symmetric_qnnpack_qat_numerics(M(), example_inputs, is_per_channel=False)
        # TODO: enable in a separate PR
        # self._verify_symmetric_qnnpack_qat_numerics(M(), example_inputs, is_per_channel=True)

class TestQuantizePT2EModels(QuantizationTestCase):
    @skip_if_no_torchvision
    @skipIfNoQNNPACK
    def test_resnet18_with_quantizer_api(self):
        import torchvision

        with override_quantized_engine("qnnpack"):
            example_inputs = (torch.randn(1, 3, 224, 224),)
            m = torchvision.models.resnet18().eval()
            m_copy = copy.deepcopy(m)
            # program capture
            m, guards = torchdynamo.export(
                m,
                *copy.deepcopy(example_inputs),
                aten_graph=True,
            )

            before_fusion_result = m(*example_inputs)
            import torch.ao.quantization._pt2e.quantizer.qnnpack_quantizer as qq

            quantizer = QNNPackQuantizer()
            operator_config = qq.get_symmetric_quantization_config(is_per_channel=True)
            quantizer.set_global(operator_config)
            m = prepare_pt2e_quantizer(m, quantizer)
            # checking that we inserted observers correctly for maxpool operator (input and
            # output share observer instance)
            self.assertEqual(
                id(m.activation_post_process_3), id(m.activation_post_process_2)
            )
            after_prepare_result = m(*example_inputs)
            m = convert_pt2e(m)

            after_quant_result = m(*example_inputs)

            # comparing with existing fx graph mode quantization reference flow
            qconfig = default_per_channel_symmetric_qnnpack_qconfig
            qconfig_mapping = QConfigMapping().set_global(qconfig)
            backend_config = get_qnnpack_backend_config()
            m_fx = prepare_fx(
                m_copy, qconfig_mapping, example_inputs, backend_config=backend_config
            )
            after_prepare_result_fx = m_fx(*example_inputs)
            m_fx = convert_to_reference_fx(m_fx, backend_config=backend_config)

            after_quant_result_fx = m_fx(*example_inputs)

            # the result matches exactly after prepare
            # Note: this currently will always be true since we are inserting observers
            # the check becomes useful when we add qat examples
            # but we can still manully inspect the printed observers to make sure
            # it matches
            self.assertEqual(after_prepare_result, after_prepare_result_fx)
            self.assertEqual(
                compute_sqnr(after_prepare_result, after_prepare_result_fx),
                torch.tensor(float("inf")),
            )
            # there are slight differences after convert due to different implementations
            # of quant/dequant
            self.assertTrue(
                torch.max(after_quant_result - after_quant_result_fx) < 1e-1
            )
            self.assertTrue(
                compute_sqnr(after_quant_result, after_quant_result_fx) > 35
            )


@skipIfNoDynamoSupport
class TestX86InductorQuantizePT2E(QuantizationTestCase):
    @skipIfNoX86
    def test_conv2d_with_quantizer_api(self):
        class Mod(torch.nn.Module):
            def __init__(self, ) -> None:
                super().__init__()
                self.conv = nn.Conv2d(3, 6, (2, 2), stride=(1, 1), padding=(1, 1))

            def forward(self, x):
                return self.conv(x)

        with override_quantized_engine("x86"):
            with torch.no_grad():
                m = Mod().eval()
                m_copy = copy.deepcopy(m)
                example_inputs = (torch.randn(2, 3, 16, 16),)
                # program capture
                m, guards = torchdynamo.export(
                    m,
                    *copy.deepcopy(example_inputs),
                    aten_graph=True,
                )

                before_fusion_result = m(*example_inputs)
                import torch.ao.quantization._pt2e.quantizer.x86_inductor_quantizer as xiq
                quantizer = X86InductorQuantizer()
                operator_config = xiq.get_default_x86_inductor_quantization_config()
                quantizer.set_global(operator_config)
                # Insert Observer
                m = prepare_pt2e_quantizer(m, quantizer)
                after_prepare_result = m(*example_inputs)
                m = convert_pt2e(m)
                node_occurrence = {
                    # one for input and weight of the conv, one for output for the conv
                    ns.call_function(torch.ops.quantized_decomposed.quantize_per_tensor): 2,
                    ns.call_function(torch.ops.quantized_decomposed.dequantize_per_tensor): 2,
                    ns.call_function(torch.ops.quantized_decomposed.quantize_per_channel): 1,
                    ns.call_function(torch.ops.quantized_decomposed.dequantize_per_channel): 1,
                }
                node_list = [
                    ns.call_function(torch.ops.quantized_decomposed.quantize_per_tensor),
                    ns.call_function(torch.ops.quantized_decomposed.dequantize_per_tensor),
                    ns.call_function(torch.ops.aten.convolution.default),
                    ns.call_function(torch.ops.quantized_decomposed.quantize_per_tensor),
                    ns.call_function(torch.ops.quantized_decomposed.dequantize_per_tensor),
                ]
                self.checkGraphModuleNodes(m,
                                           expected_node_occurrence=node_occurrence,
                                           expected_node_list=node_list)<|MERGE_RESOLUTION|>--- conflicted
+++ resolved
@@ -19,11 +19,8 @@
     OperatorConfig,
     QNNPackQuantizer,
     Quantizer,
-<<<<<<< HEAD
+    QuantizationSpec,
     X86InductorQuantizer,
-=======
-    QuantizationSpec,
->>>>>>> fcb7617a
 )
 from torch.ao.quantization._quantize_pt2e import (
     convert_pt2e,
