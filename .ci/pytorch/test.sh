--- conflicted
+++ resolved
@@ -244,11 +244,7 @@
 test_inductor_distributed() {
   # this runs on both single-gpu and multi-gpu instance. It should be smart about skipping tests that aren't supported
   # with if required # gpus aren't available
-<<<<<<< HEAD
-  PYTORCH_TEST_WITH_INDUCTOR=0 python test/run_test.py --include distributed/test_dynamo_distributed distributed/test_traceable_collectives --verbose
-=======
   python test/run_test.py --include distributed/test_dynamo_distributed distributed/test_inductor_collectives --verbose
->>>>>>> bdd09e68
   assert_git_not_dirty
 }
 
